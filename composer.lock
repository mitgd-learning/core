{
    "_readme": [
        "This file locks the dependencies of your project to a known state",
        "Read more about it at http://getcomposer.org/doc/01-basic-usage.md#composer-lock-the-lock-file",
        "This file is @generated automatically"
    ],
<<<<<<< HEAD
    "hash": "7565e9df531dc59fa898d68cf3d7d69e",
=======
    "hash": "7699f0af1ac08584c2a53fa6595c5d6e",
>>>>>>> 381e7a2c
    "packages": [
        {
            "name": "danielstjules/stringy",
            "version": "1.9.0",
            "source": {
                "type": "git",
                "url": "https://github.com/danielstjules/Stringy.git",
                "reference": "3cf18e9e424a6dedc38b7eb7ef580edb0929461b"
            },
            "dist": {
                "type": "zip",
                "url": "https://api.github.com/repos/danielstjules/Stringy/zipball/3cf18e9e424a6dedc38b7eb7ef580edb0929461b",
                "reference": "3cf18e9e424a6dedc38b7eb7ef580edb0929461b",
                "shasum": ""
            },
            "require": {
                "ext-mbstring": "*",
                "php": ">=5.3.0"
            },
            "require-dev": {
                "phpunit/phpunit": "~4.0"
            },
            "type": "library",
            "autoload": {
                "psr-4": {
                    "Stringy\\": "src/"
                },
                "files": [
                    "src/Create.php"
                ]
            },
            "notification-url": "https://packagist.org/downloads/",
            "license": [
                "MIT"
            ],
            "authors": [
                {
                    "name": "Daniel St. Jules",
                    "email": "danielst.jules@gmail.com",
                    "homepage": "http://www.danielstjules.com"
                }
            ],
            "description": "A string manipulation library with multibyte support",
            "homepage": "https://github.com/danielstjules/Stringy",
            "keywords": [
                "UTF",
                "helpers",
                "manipulation",
                "methods",
                "multibyte",
                "string",
                "utf-8",
                "utility",
                "utils"
            ],
            "time": "2015-02-10 06:19:18"
        },
        {
            "name": "dflydev/fig-cookies",
            "version": "dev-master",
            "source": {
                "type": "git",
                "url": "https://github.com/dflydev/dflydev-fig-cookies.git",
                "reference": "56133681a2d0055f110c1fa51b88c129bc6ce1c9"
            },
            "dist": {
                "type": "zip",
                "url": "https://api.github.com/repos/dflydev/dflydev-fig-cookies/zipball/56133681a2d0055f110c1fa51b88c129bc6ce1c9",
                "reference": "56133681a2d0055f110c1fa51b88c129bc6ce1c9",
                "shasum": ""
            },
            "require": {
                "php": ">=5.4",
                "psr/http-message": "~1.0"
            },
            "require-dev": {
                "codeclimate/php-test-reporter": "~0.1@dev",
                "phpunit/phpunit": "~4.5",
                "squizlabs/php_codesniffer": "~2.3"
            },
            "type": "library",
            "extra": {
                "branch-alias": {
                    "dev-master": "1.0.x-dev"
                }
            },
            "autoload": {
                "psr-4": {
                    "Dflydev\\FigCookies\\": "src/Dflydev/FigCookies"
                }
            },
            "notification-url": "https://packagist.org/downloads/",
            "license": [
                "MIT"
            ],
            "authors": [
                {
                    "name": "Beau Simensen",
                    "email": "beau@dflydev.com"
                }
            ],
            "description": "Cookies for PSR-7 HTTP Message Interface.",
            "keywords": [
                "cookies",
                "psr-7",
                "psr7"
            ],
            "time": "2015-06-03 01:35:56"
        },
        {
            "name": "doctrine/inflector",
            "version": "dev-master",
            "source": {
                "type": "git",
                "url": "https://github.com/doctrine/inflector.git",
                "reference": "e5eaf8c7ded0877195b5d2848491e17b1c0a6c4d"
            },
            "dist": {
                "type": "zip",
                "url": "https://api.github.com/repos/doctrine/inflector/zipball/e5eaf8c7ded0877195b5d2848491e17b1c0a6c4d",
                "reference": "e5eaf8c7ded0877195b5d2848491e17b1c0a6c4d",
                "shasum": ""
            },
            "require": {
                "php": ">=5.3.2"
            },
            "require-dev": {
                "phpunit/phpunit": "4.*"
            },
            "type": "library",
            "extra": {
                "branch-alias": {
                    "dev-master": "1.0.x-dev"
                }
            },
            "autoload": {
                "psr-0": {
                    "Doctrine\\Common\\Inflector\\": "lib/"
                }
            },
            "notification-url": "https://packagist.org/downloads/",
            "license": [
                "MIT"
            ],
            "authors": [
                {
                    "name": "Roman Borschel",
                    "email": "roman@code-factory.org"
                },
                {
                    "name": "Benjamin Eberlei",
                    "email": "kontakt@beberlei.de"
                },
                {
                    "name": "Guilherme Blanco",
                    "email": "guilhermeblanco@gmail.com"
                },
                {
                    "name": "Jonathan Wage",
                    "email": "jonwage@gmail.com"
                },
                {
                    "name": "Johannes Schmitt",
                    "email": "schmittjoh@gmail.com"
                }
            ],
            "description": "Common String Manipulations with regard to casing and singular/plural rules.",
            "homepage": "http://www.doctrine-project.org",
            "keywords": [
                "inflection",
                "pluralize",
                "singularize",
                "string"
            ],
            "time": "2015-01-01 18:34:57"
        },
        {
            "name": "ezyang/htmlpurifier",
            "version": "dev-master",
            "source": {
                "type": "git",
                "url": "https://github.com/ezyang/htmlpurifier.git",
                "reference": "0d7328dbb282875f995026ba9f9a732bf0d6c669"
            },
            "dist": {
                "type": "zip",
                "url": "https://api.github.com/repos/ezyang/htmlpurifier/zipball/0d7328dbb282875f995026ba9f9a732bf0d6c669",
                "reference": "0d7328dbb282875f995026ba9f9a732bf0d6c669",
                "shasum": ""
            },
            "require": {
                "php": ">=5.2"
            },
            "type": "library",
            "autoload": {
                "psr-0": {
                    "HTMLPurifier": "library/"
                },
                "files": [
                    "library/HTMLPurifier.composer.php"
                ]
            },
            "notification-url": "https://packagist.org/downloads/",
            "license": [
                "LGPL"
            ],
            "authors": [
                {
                    "name": "Edward Z. Yang",
                    "email": "admin@htmlpurifier.org",
                    "homepage": "http://ezyang.com"
                }
            ],
            "description": "Standards compliant HTML filter written in PHP",
            "homepage": "http://htmlpurifier.org/",
            "keywords": [
                "html"
            ],
            "time": "2015-05-05 20:43:49"
        },
        {
            "name": "illuminate/container",
            "version": "5.0.x-dev",
            "source": {
                "type": "git",
                "url": "https://github.com/illuminate/container.git",
                "reference": "c5a78e53ef15204469b5b072d390af9785a82d32"
            },
            "dist": {
                "type": "zip",
                "url": "https://api.github.com/repos/illuminate/container/zipball/c5a78e53ef15204469b5b072d390af9785a82d32",
<<<<<<< HEAD
                "reference": "55b81cfeb20745e74957d7ade2773e2bc2510bef",
=======
                "reference": "c5a78e53ef15204469b5b072d390af9785a82d32",
>>>>>>> 381e7a2c
                "shasum": ""
            },
            "require": {
                "illuminate/contracts": "5.0.*",
                "php": ">=5.4.0"
            },
            "type": "library",
            "extra": {
                "branch-alias": {
                    "dev-master": "5.0-dev"
                }
            },
            "autoload": {
                "psr-4": {
                    "Illuminate\\Container\\": ""
                }
            },
            "notification-url": "https://packagist.org/downloads/",
            "license": [
                "MIT"
            ],
            "authors": [
                {
                    "name": "Taylor Otwell",
                    "email": "taylorotwell@gmail.com"
                }
            ],
            "description": "The Illuminate Container package.",
            "homepage": "http://laravel.com",
            "time": "2015-05-29 20:16:27"
        },
        {
            "name": "illuminate/contracts",
            "version": "5.0.x-dev",
            "source": {
                "type": "git",
                "url": "https://github.com/illuminate/contracts.git",
                "reference": "6d23815fee6057b29cab8094af8cbb8ce3ac82e4"
            },
            "dist": {
                "type": "zip",
                "url": "https://api.github.com/repos/illuminate/contracts/zipball/6d23815fee6057b29cab8094af8cbb8ce3ac82e4",
                "reference": "6d23815fee6057b29cab8094af8cbb8ce3ac82e4",
                "shasum": ""
            },
            "require": {
                "php": ">=5.4.0"
            },
            "type": "library",
            "extra": {
                "branch-alias": {
                    "dev-master": "5.0-dev"
                }
            },
            "autoload": {
                "psr-4": {
                    "Illuminate\\Contracts\\": ""
                }
            },
            "notification-url": "https://packagist.org/downloads/",
            "license": [
                "MIT"
            ],
            "authors": [
                {
                    "name": "Taylor Otwell",
                    "email": "taylorotwell@gmail.com"
                }
            ],
            "description": "The Illuminate Contracts package.",
            "homepage": "http://laravel.com",
            "time": "2015-05-15 07:22:28"
        },
        {
            "name": "illuminate/database",
            "version": "5.0.x-dev",
            "source": {
                "type": "git",
                "url": "https://github.com/illuminate/database.git",
                "reference": "923acfe1bba40aebec8a7324e17f3e2d48c4e91d"
            },
            "dist": {
                "type": "zip",
<<<<<<< HEAD
                "url": "https://api.github.com/repos/illuminate/database/zipball/e8933b4765aaa1b65f3f4a3638b6a0ea61b76a5a",
                "reference": "79ebeb4c169178a24c5eb7f17db94df01c7dd04d",
=======
                "url": "https://api.github.com/repos/illuminate/database/zipball/923acfe1bba40aebec8a7324e17f3e2d48c4e91d",
                "reference": "923acfe1bba40aebec8a7324e17f3e2d48c4e91d",
>>>>>>> 381e7a2c
                "shasum": ""
            },
            "require": {
                "illuminate/container": "5.0.*",
                "illuminate/contracts": "5.0.*",
                "illuminate/support": "5.0.*",
                "nesbot/carbon": "~1.0",
                "php": ">=5.4.0"
            },
            "suggest": {
                "doctrine/dbal": "Required to rename columns and drop SQLite columns (~2.4).",
                "illuminate/console": "Required to use the database commands (5.0.*).",
                "illuminate/events": "Required to use the observers with Eloquent (5.0.*).",
                "illuminate/filesystem": "Required to use the migrations (5.0.*)."
            },
            "type": "library",
            "extra": {
                "branch-alias": {
                    "dev-master": "5.0-dev"
                }
            },
            "autoload": {
                "psr-4": {
                    "Illuminate\\Database\\": ""
                }
            },
            "notification-url": "https://packagist.org/downloads/",
            "license": [
                "MIT"
            ],
            "authors": [
                {
                    "name": "Taylor Otwell",
                    "email": "taylorotwell@gmail.com"
                }
            ],
            "description": "The Illuminate Database package.",
            "homepage": "http://laravel.com",
            "keywords": [
                "database",
                "laravel",
                "orm",
                "sql"
            ],
            "time": "2015-05-27 15:02:58"
        },
        {
            "name": "illuminate/support",
            "version": "5.0.x-dev",
            "source": {
                "type": "git",
                "url": "https://github.com/illuminate/support.git",
                "reference": "5bb17da79b8c16e370e2bd87a65b3394cdf0ee89"
            },
            "dist": {
                "type": "zip",
                "url": "https://api.github.com/repos/illuminate/support/zipball/5bb17da79b8c16e370e2bd87a65b3394cdf0ee89",
                "reference": "5bb17da79b8c16e370e2bd87a65b3394cdf0ee89",
                "shasum": ""
            },
            "require": {
                "danielstjules/stringy": "~1.8",
                "doctrine/inflector": "~1.0",
                "ext-mbstring": "*",
                "illuminate/contracts": "5.0.*",
                "php": ">=5.4.0"
            },
            "suggest": {
                "jeremeamia/superclosure": "Required to be able to serialize closures (~2.0).",
                "symfony/var-dumper": "Required to use the dd function (2.6.*)."
            },
            "type": "library",
            "extra": {
                "branch-alias": {
                    "dev-master": "5.0-dev"
                }
            },
            "autoload": {
                "psr-4": {
                    "Illuminate\\Support\\": ""
                },
                "files": [
                    "helpers.php"
                ]
            },
            "notification-url": "https://packagist.org/downloads/",
            "license": [
                "MIT"
            ],
            "authors": [
                {
                    "name": "Taylor Otwell",
                    "email": "taylorotwell@gmail.com"
                }
            ],
            "description": "The Illuminate Support package.",
            "homepage": "http://laravel.com",
            "time": "2015-05-12 10:23:27"
        },
        {
            "name": "intervention/image",
            "version": "dev-master",
            "source": {
                "type": "git",
                "url": "https://github.com/Intervention/image.git",
                "reference": "1f33a7c6c5847ddaa4c0c347be375d38ee4c2f43"
            },
            "dist": {
                "type": "zip",
                "url": "https://api.github.com/repos/Intervention/image/zipball/1f33a7c6c5847ddaa4c0c347be375d38ee4c2f43",
                "reference": "1f33a7c6c5847ddaa4c0c347be375d38ee4c2f43",
                "shasum": ""
            },
            "require": {
                "ext-fileinfo": "*",
                "php": ">=5.3.0"
            },
            "require-dev": {
                "mockery/mockery": "~0.9.2",
                "phpunit/phpunit": "3.*"
            },
            "suggest": {
                "ext-gd": "to use GD library based image processing.",
                "ext-imagick": "to use Imagick based image processing.",
                "intervention/imagecache": "Caching extension for the Intervention Image library"
            },
            "type": "library",
            "autoload": {
                "psr-4": {
                    "Intervention\\Image\\": "src/Intervention/Image"
                }
            },
            "notification-url": "https://packagist.org/downloads/",
            "license": [
                "MIT"
            ],
            "authors": [
                {
                    "name": "Oliver Vogel",
                    "email": "oliver@olivervogel.net",
                    "homepage": "http://olivervogel.net/"
                }
            ],
            "description": "Image handling and manipulation library with support for Laravel integration",
            "homepage": "http://image.intervention.io/",
            "keywords": [
                "gd",
                "image",
                "imagick",
                "laravel",
                "thumbnail",
                "watermark"
            ],
            "time": "2015-05-14 08:43:38"
        },
        {
            "name": "misd/linkify",
            "version": "dev-master",
            "source": {
                "type": "git",
                "url": "https://github.com/misd-service-development/php-linkify.git",
                "reference": "682bb65ea0329df43df1f805601ff9bae5c6b0b6"
            },
            "dist": {
                "type": "zip",
                "url": "https://api.github.com/repos/misd-service-development/php-linkify/zipball/682bb65ea0329df43df1f805601ff9bae5c6b0b6",
                "reference": "682bb65ea0329df43df1f805601ff9bae5c6b0b6",
                "shasum": ""
            },
            "require": {
                "php": ">=5.3.0"
            },
            "require-dev": {
                "phpunit/phpunit": "~4.0"
            },
            "type": "library",
            "extra": {
                "branch-alias": {
                    "dev-master": "1.1.x-dev"
                }
            },
            "autoload": {
                "psr-4": {
                    "Misd\\Linkify\\": "src/Misd/Linkify"
                }
            },
            "notification-url": "https://packagist.org/downloads/",
            "license": [
                "MIT"
            ],
            "authors": [
                {
                    "name": "Chris Wilkinson",
                    "email": "chris.wilkinson@admin.cam.ac.uk"
                }
            ],
            "description": "Converts URLs and email addresses in text into HTML links",
            "homepage": "https://github.com/misd-service-development/php-linkify",
            "keywords": [
                "convert",
                "email address",
                "link",
                "url"
            ],
            "time": "2015-01-02 08:43:02"
        },
        {
            "name": "nesbot/carbon",
            "version": "1.19.0",
            "source": {
                "type": "git",
                "url": "https://github.com/briannesbitt/Carbon.git",
                "reference": "68868e0b02d2d803d0052a59d4e5003cccf87320"
            },
            "dist": {
                "type": "zip",
                "url": "https://api.github.com/repos/briannesbitt/Carbon/zipball/68868e0b02d2d803d0052a59d4e5003cccf87320",
                "reference": "68868e0b02d2d803d0052a59d4e5003cccf87320",
                "shasum": ""
            },
            "require": {
                "php": ">=5.3.0",
                "symfony/translation": "~2.6"
            },
            "require-dev": {
                "phpunit/phpunit": "~4.0"
            },
            "type": "library",
            "autoload": {
                "psr-0": {
                    "Carbon": "src"
                }
            },
            "notification-url": "https://packagist.org/downloads/",
            "license": [
                "MIT"
            ],
            "authors": [
                {
                    "name": "Brian Nesbitt",
                    "email": "brian@nesbot.com",
                    "homepage": "http://nesbot.com"
                }
            ],
            "description": "A simple API extension for DateTime.",
            "homepage": "http://carbon.nesbot.com",
            "keywords": [
                "date",
                "datetime",
                "time"
            ],
            "time": "2015-05-09 03:23:44"
        },
        {
            "name": "nikic/fast-route",
            "version": "dev-master",
            "source": {
                "type": "git",
                "url": "https://github.com/nikic/FastRoute.git",
                "reference": "ffb3b68a3ab0df7e60cf587d2de4937915670f16"
            },
            "dist": {
                "type": "zip",
                "url": "https://api.github.com/repos/nikic/FastRoute/zipball/ffb3b68a3ab0df7e60cf587d2de4937915670f16",
                "reference": "ffb3b68a3ab0df7e60cf587d2de4937915670f16",
                "shasum": ""
            },
            "require": {
                "php": ">=5.4.0"
            },
            "type": "library",
            "autoload": {
                "psr-4": {
                    "FastRoute\\": "src/"
                },
                "files": [
                    "src/functions.php"
                ]
            },
            "notification-url": "https://packagist.org/downloads/",
            "license": [
                "BSD-3-Clause"
            ],
            "authors": [
                {
                    "name": "Nikita Popov",
                    "email": "nikic@php.net"
                }
            ],
            "description": "Fast request router for PHP",
            "keywords": [
                "router",
                "routing"
            ],
            "time": "2015-05-15 16:58:32"
        },
        {
            "name": "oyejorge/less.php",
            "version": "dev-master",
            "source": {
                "type": "git",
                "url": "https://github.com/oyejorge/less.php.git",
                "reference": "fc971e6d3eb54dff3d3eba4734ff207d37cb4e0e"
            },
            "dist": {
                "type": "zip",
                "url": "https://api.github.com/repos/oyejorge/less.php/zipball/fc971e6d3eb54dff3d3eba4734ff207d37cb4e0e",
<<<<<<< HEAD
                "reference": "b7f01fb8e86f8d77e0f5367715ec756418232e19",
=======
                "reference": "fc971e6d3eb54dff3d3eba4734ff207d37cb4e0e",
>>>>>>> 381e7a2c
                "shasum": ""
            },
            "require": {
                "php": ">=5.2"
            },
            "bin": [
                "bin/lessc"
            ],
            "type": "library",
            "autoload": {
                "psr-0": {
                    "Less": "lib/"
                },
                "classmap": [
                    "lessc.inc.php"
                ]
            },
            "notification-url": "https://packagist.org/downloads/",
            "license": [
                "Apache-2.0"
            ],
            "authors": [
                {
                    "name": "Matt Agar",
                    "homepage": "https://github.com/agar"
                },
                {
                    "name": "Martin Jantošovič",
                    "homepage": "https://github.com/Mordred"
                },
                {
                    "name": "Josh Schmidt",
                    "homepage": "https://github.com/oyejorge"
                }
            ],
            "description": "PHP port of the Javascript version of LESS http://lesscss.org",
            "homepage": "http://lessphp.gpeasy.com",
            "keywords": [
                "css",
                "less",
                "less.js",
                "lesscss",
                "php",
                "stylesheet"
            ],
            "time": "2015-05-27 17:50:32"
        },
        {
            "name": "psr/http-message",
            "version": "dev-master",
            "source": {
                "type": "git",
                "url": "https://github.com/php-fig/http-message.git",
                "reference": "85d63699f0dbedb190bbd4b0d2b9dc707ea4c298"
            },
            "dist": {
                "type": "zip",
                "url": "https://api.github.com/repos/php-fig/http-message/zipball/85d63699f0dbedb190bbd4b0d2b9dc707ea4c298",
                "reference": "85d63699f0dbedb190bbd4b0d2b9dc707ea4c298",
                "shasum": ""
            },
            "require": {
                "php": ">=5.3.0"
            },
            "type": "library",
            "extra": {
                "branch-alias": {
                    "dev-master": "1.0.x-dev"
                }
            },
            "autoload": {
                "psr-4": {
                    "Psr\\Http\\Message\\": "src/"
                }
            },
            "notification-url": "https://packagist.org/downloads/",
            "license": [
                "MIT"
            ],
            "authors": [
                {
                    "name": "PHP-FIG",
                    "homepage": "http://www.php-fig.org/"
                }
            ],
            "description": "Common interface for HTTP messages",
            "keywords": [
                "http",
                "http-message",
                "psr",
                "psr-7",
                "request",
                "response"
            ],
            "time": "2015-05-04 20:22:00"
        },
        {
            "name": "symfony/translation",
            "version": "2.8.x-dev",
            "source": {
                "type": "git",
                "url": "https://github.com/symfony/Translation.git",
                "reference": "ae980a18f73b88b3394510e07ed0f343f252ca4f"
            },
            "dist": {
                "type": "zip",
                "url": "https://api.github.com/repos/symfony/Translation/zipball/ae980a18f73b88b3394510e07ed0f343f252ca4f",
<<<<<<< HEAD
                "reference": "a0735db452c5e592cb742333a32c6634a6d1ece1",
=======
                "reference": "ae980a18f73b88b3394510e07ed0f343f252ca4f",
>>>>>>> 381e7a2c
                "shasum": ""
            },
            "require": {
                "php": ">=5.3.9"
            },
            "conflict": {
                "symfony/config": "<2.7"
            },
            "require-dev": {
                "psr/log": "~1.0",
                "symfony/config": "~2.7",
                "symfony/intl": "~2.3|~3.0.0",
                "symfony/phpunit-bridge": "~2.7|~3.0.0",
                "symfony/yaml": "~2.2|~3.0.0"
            },
            "suggest": {
                "psr/log": "To use logging capability in translator",
                "symfony/config": "",
                "symfony/yaml": ""
            },
            "type": "library",
            "extra": {
                "branch-alias": {
                    "dev-master": "2.8-dev"
                }
            },
            "autoload": {
                "psr-4": {
                    "Symfony\\Component\\Translation\\": ""
                }
            },
            "notification-url": "https://packagist.org/downloads/",
            "license": [
                "MIT"
            ],
            "authors": [
                {
                    "name": "Fabien Potencier",
                    "email": "fabien@symfony.com"
                },
                {
                    "name": "Symfony Community",
                    "homepage": "https://symfony.com/contributors"
                }
            ],
            "description": "Symfony Translation Component",
            "homepage": "https://symfony.com",
            "time": "2015-05-20 09:35:10"
        },
        {
            "name": "tobscure/json-api",
            "version": "dev-master",
            "source": {
                "type": "git",
                "url": "https://github.com/tobscure/json-api.git",
                "reference": "d6c82a496289569e8907f3aa980ace407a35b45e"
            },
            "dist": {
                "type": "zip",
                "url": "https://api.github.com/repos/tobscure/json-api/zipball/d6c82a496289569e8907f3aa980ace407a35b45e",
<<<<<<< HEAD
                "reference": "ec101f2b95cb3ef40489b778b01beb76c3a5c13f",
=======
                "reference": "d6c82a496289569e8907f3aa980ace407a35b45e",
>>>>>>> 381e7a2c
                "shasum": ""
            },
            "require": {
                "php": ">=5.3.0"
            },
            "require-dev": {
                "squizlabs/php_codesniffer": "1.5.3"
            },
            "type": "library",
            "autoload": {
                "psr-4": {
                    "Tobscure\\JsonApi\\": "src/"
                }
            },
            "notification-url": "https://packagist.org/downloads/",
            "authors": [
                {
                    "name": "Toby Zerner",
                    "email": "toby.zerner@gmail.com"
                }
            ],
            "description": "JSON-API responses in PHP.",
            "time": "2015-06-01 08:23:11"
        },
        {
            "name": "tobscure/permissible",
            "version": "dev-master",
            "source": {
                "type": "git",
                "url": "https://github.com/tobscure/permissible.git",
                "reference": "0ba23dd1ed6f5372bf86fa917450cb70d08c012b"
            },
            "dist": {
                "type": "zip",
                "url": "https://api.github.com/repos/tobscure/permissible/zipball/0ba23dd1ed6f5372bf86fa917450cb70d08c012b",
<<<<<<< HEAD
                "reference": "ac146ee44be5b2c4b99ad065e2cdcd51de1f7860",
=======
                "reference": "0ba23dd1ed6f5372bf86fa917450cb70d08c012b",
>>>>>>> 381e7a2c
                "shasum": ""
            },
            "require": {
                "illuminate/database": "5.0.*",
                "php": ">=5.4.0"
            },
            "require-dev": {
                "squizlabs/php_codesniffer": "1.5.3"
            },
            "type": "library",
            "autoload": {
                "psr-4": {
                    "Tobscure\\Permissible\\": "src/"
                }
            },
            "notification-url": "https://packagist.org/downloads/",
            "authors": [
                {
                    "name": "Toby Zerner",
                    "email": "toby.zerner@gmail.com"
                }
            ],
            "description": "Powerful, flexible, relational permissions using Eloquent.",
            "time": "2015-05-29 05:01:56"
        }
    ],
    "packages-dev": [
        {
            "name": "codeception/codeception",
            "version": "2.0.x-dev",
            "source": {
                "type": "git",
                "url": "https://github.com/Codeception/Codeception.git",
                "reference": "3999c5151932c987df9e60fb3736df163259af02"
            },
            "dist": {
                "type": "zip",
<<<<<<< HEAD
                "url": "https://api.github.com/repos/Codeception/Codeception/zipball/b33bbcbf4344dbdbba86328c42fd3ef409bb286b",
                "reference": "d3cf78c6053f3fdfa4025bfcdb713f91e3ccdbdf",
=======
                "url": "https://api.github.com/repos/Codeception/Codeception/zipball/3999c5151932c987df9e60fb3736df163259af02",
                "reference": "3999c5151932c987df9e60fb3736df163259af02",
>>>>>>> 381e7a2c
                "shasum": ""
            },
            "require": {
                "ext-json": "*",
                "ext-mbstring": "*",
                "facebook/webdriver": "~0.4|~0.5",
                "guzzlehttp/guzzle": "~4.0|~5.0",
                "php": ">=5.4.0",
                "phpunit/phpunit": "~4.6.0",
                "symfony/browser-kit": "~2.4",
                "symfony/console": "~2.4",
                "symfony/css-selector": "~2.4",
                "symfony/dom-crawler": "~2.4,!=2.4.5",
                "symfony/event-dispatcher": "~2.4",
                "symfony/finder": "~2.4",
                "symfony/yaml": "~2.4"
            },
            "require-dev": {
                "codeception/specify": "~0.3",
                "facebook/php-sdk": "~3.2",
                "flow/jsonpath": "~0.2",
                "monolog/monolog": "~1.8",
                "pda/pheanstalk": "~2.0",
                "videlalvaro/php-amqplib": "~2.4"
            },
            "suggest": {
                "codeception/phpbuiltinserver": "Extension to start and stop PHP built-in web server for your tests",
                "codeception/specify": "BDD-style code blocks",
                "codeception/verify": "BDD-style assertions",
                "monolog/monolog": "Log test steps",
                "phpseclib/phpseclib": "Extension required to use the SFTP option in the FTP Module."
            },
            "bin": [
                "codecept"
            ],
            "type": "library",
            "extra": {
                "branch-alias": {
                    "dev-master": "2.1-dev"
                }
            },
            "autoload": {
                "psr-0": {
                    "Codeception": "src"
                }
            },
            "notification-url": "https://packagist.org/downloads/",
            "license": [
                "MIT"
            ],
            "authors": [
                {
                    "name": "Michael Bodnarchuk",
                    "email": "davert@mail.ua",
                    "homepage": "http://codegyre.com"
                }
            ],
            "description": "BDD-style testing framework",
            "homepage": "http://codeception.com/",
            "keywords": [
                "BDD",
                "TDD",
                "acceptance testing",
                "functional testing",
                "unit testing"
            ],
            "time": "2015-06-01 18:13:03"
        },
        {
            "name": "codeception/mockery-module",
            "version": "dev-master",
            "source": {
                "type": "git",
                "url": "https://github.com/Codeception/MockeryModule.git",
                "reference": "178dd30c676220731d6d1efa07743143ad0b3525"
            },
            "dist": {
                "type": "zip",
                "url": "https://api.github.com/repos/Codeception/MockeryModule/zipball/178dd30c676220731d6d1efa07743143ad0b3525",
                "reference": "178dd30c676220731d6d1efa07743143ad0b3525",
                "shasum": ""
            },
            "require": {
                "mockery/mockery": "~0.8"
            },
            "type": "library",
            "autoload": {
                "psr-4": {
                    "Codeception\\Module\\": "src"
                }
            },
            "notification-url": "https://packagist.org/downloads/",
            "license": [
                "MIT"
            ],
            "authors": [
                {
                    "name": "Michael Bodnarchuk",
                    "email": "davert.php@mailican.com"
                }
            ],
            "description": "Mockery Module for Codeception",
            "time": "2014-08-30 22:28:34"
        },
        {
            "name": "doctrine/instantiator",
            "version": "dev-master",
            "source": {
                "type": "git",
                "url": "https://github.com/doctrine/instantiator.git",
                "reference": "b70d22758c0813ea5fef9c22480caadd3a2b6a56"
            },
            "dist": {
                "type": "zip",
                "url": "https://api.github.com/repos/doctrine/instantiator/zipball/b70d22758c0813ea5fef9c22480caadd3a2b6a56",
                "reference": "b70d22758c0813ea5fef9c22480caadd3a2b6a56",
                "shasum": ""
            },
            "require": {
                "php": ">=5.3,<8.0-DEV"
            },
            "require-dev": {
                "athletic/athletic": "~0.1.8",
                "ext-pdo": "*",
                "ext-phar": "*",
                "phpunit/phpunit": "~4.0",
                "squizlabs/php_codesniffer": "~2.0"
            },
            "type": "library",
            "extra": {
                "branch-alias": {
                    "dev-master": "1.0.x-dev"
                }
            },
            "autoload": {
                "psr-4": {
                    "Doctrine\\Instantiator\\": "src/Doctrine/Instantiator/"
                }
            },
            "notification-url": "https://packagist.org/downloads/",
            "license": [
                "MIT"
            ],
            "authors": [
                {
                    "name": "Marco Pivetta",
                    "email": "ocramius@gmail.com",
                    "homepage": "http://ocramius.github.com/"
                }
            ],
            "description": "A small, lightweight utility to instantiate objects in PHP without invoking their constructors",
            "homepage": "https://github.com/doctrine/instantiator",
            "keywords": [
                "constructor",
                "instantiate"
            ],
            "time": "2015-05-13 13:33:36"
        },
        {
            "name": "facebook/webdriver",
            "version": "v0.6.0",
            "source": {
                "type": "git",
                "url": "https://github.com/facebook/php-webdriver.git",
                "reference": "2c5b305ea91b00ebbc433ad1663b7f16c1b31ec5"
            },
            "dist": {
                "type": "zip",
                "url": "https://api.github.com/repos/facebook/php-webdriver/zipball/2c5b305ea91b00ebbc433ad1663b7f16c1b31ec5",
                "reference": "2c5b305ea91b00ebbc433ad1663b7f16c1b31ec5",
                "shasum": ""
            },
            "require": {
                "php": ">=5.3.19"
            },
            "require-dev": {
                "phpdocumentor/phpdocumentor": "2.*",
                "phpunit/phpunit": "3.7.*"
            },
            "type": "library",
            "autoload": {
                "classmap": [
                    "lib/"
                ]
            },
            "notification-url": "https://packagist.org/downloads/",
            "license": [
                "Apache-2.0"
            ],
            "description": "A php client for WebDriver",
            "homepage": "https://github.com/facebook/php-webdriver",
            "keywords": [
                "facebook",
                "php",
                "selenium",
                "webdriver"
            ],
            "time": "2015-02-09 19:39:34"
        },
        {
            "name": "fzaninotto/faker",
            "version": "v1.4.0",
            "source": {
                "type": "git",
                "url": "https://github.com/fzaninotto/Faker.git",
                "reference": "010c7efedd88bf31141a02719f51fb44c732d5a0"
            },
            "dist": {
                "type": "zip",
                "url": "https://api.github.com/repos/fzaninotto/Faker/zipball/010c7efedd88bf31141a02719f51fb44c732d5a0",
                "reference": "010c7efedd88bf31141a02719f51fb44c732d5a0",
                "shasum": ""
            },
            "require": {
                "php": ">=5.3.3"
            },
            "require-dev": {
                "phpunit/phpunit": "~4.0",
                "squizlabs/php_codesniffer": "~1.5"
            },
            "type": "library",
            "extra": {
                "branch-alias": []
            },
            "autoload": {
                "psr-0": {
                    "Faker": "src/",
                    "Faker\\PHPUnit": "test/"
                }
            },
            "notification-url": "https://packagist.org/downloads/",
            "license": [
                "MIT"
            ],
            "authors": [
                {
                    "name": "François Zaninotto"
                }
            ],
            "description": "Faker is a PHP library that generates fake data for you.",
            "keywords": [
                "data",
                "faker",
                "fixtures"
            ],
            "time": "2014-06-04 14:43:02"
        },
        {
            "name": "guzzlehttp/guzzle",
            "version": "5.3.x-dev",
            "source": {
                "type": "git",
                "url": "https://github.com/guzzle/guzzle.git",
                "reference": "28475a313d7d413a033b68d762e0db18b3aa4b02"
            },
            "dist": {
                "type": "zip",
                "url": "https://api.github.com/repos/guzzle/guzzle/zipball/28475a313d7d413a033b68d762e0db18b3aa4b02",
                "reference": "28475a313d7d413a033b68d762e0db18b3aa4b02",
                "shasum": ""
            },
            "require": {
                "guzzlehttp/ringphp": "^1.1",
                "php": ">=5.4.0"
            },
            "require-dev": {
                "ext-curl": "*",
                "phpunit/phpunit": "^4.0"
            },
            "type": "library",
            "autoload": {
                "psr-4": {
                    "GuzzleHttp\\": "src/"
                }
            },
            "notification-url": "https://packagist.org/downloads/",
            "license": [
                "MIT"
            ],
            "authors": [
                {
                    "name": "Michael Dowling",
                    "email": "mtdowling@gmail.com",
                    "homepage": "https://github.com/mtdowling"
                }
            ],
            "description": "Guzzle is a PHP HTTP client library and framework for building RESTful web service clients",
            "homepage": "http://guzzlephp.org/",
            "keywords": [
                "client",
                "curl",
                "framework",
                "http",
                "http client",
                "rest",
                "web service"
            ],
            "time": "2015-05-26 17:54:26"
        },
        {
            "name": "guzzlehttp/ringphp",
            "version": "dev-master",
            "source": {
                "type": "git",
                "url": "https://github.com/guzzle/RingPHP.git",
                "reference": "9465032ac5d6beaa55f10923403e6e1c36018d9c"
            },
            "dist": {
                "type": "zip",
                "url": "https://api.github.com/repos/guzzle/RingPHP/zipball/9465032ac5d6beaa55f10923403e6e1c36018d9c",
<<<<<<< HEAD
                "reference": "2498ee848cd01639aecdcf3d5a257bace8665b7c",
=======
                "reference": "9465032ac5d6beaa55f10923403e6e1c36018d9c",
>>>>>>> 381e7a2c
                "shasum": ""
            },
            "require": {
                "guzzlehttp/streams": "~3.0",
                "php": ">=5.4.0",
                "react/promise": "~2.0"
            },
            "require-dev": {
                "ext-curl": "*",
                "phpunit/phpunit": "~4.0"
            },
            "suggest": {
                "ext-curl": "Guzzle will use specific adapters if cURL is present"
            },
            "type": "library",
            "extra": {
                "branch-alias": {
                    "dev-master": "1.1-dev"
                }
            },
            "autoload": {
                "psr-4": {
                    "GuzzleHttp\\Ring\\": "src/"
                }
            },
            "notification-url": "https://packagist.org/downloads/",
            "license": [
                "MIT"
            ],
            "authors": [
                {
                    "name": "Michael Dowling",
                    "email": "mtdowling@gmail.com",
                    "homepage": "https://github.com/mtdowling"
                }
            ],
            "description": "Provides a simple API and specification that abstracts away the details of HTTP into a single PHP function.",
            "time": "2015-05-21 17:23:02"
        },
        {
            "name": "guzzlehttp/streams",
            "version": "dev-master",
            "source": {
                "type": "git",
                "url": "https://github.com/guzzle/streams.git",
                "reference": "d1f8a6c55f0f753cfd6f6755856473eb02cedb19"
            },
            "dist": {
                "type": "zip",
                "url": "https://api.github.com/repos/guzzle/streams/zipball/d1f8a6c55f0f753cfd6f6755856473eb02cedb19",
                "reference": "d1f8a6c55f0f753cfd6f6755856473eb02cedb19",
                "shasum": ""
            },
            "require": {
                "php": ">=5.4.0"
            },
            "require-dev": {
                "phpunit/phpunit": "~4.0"
            },
            "type": "library",
            "extra": {
                "branch-alias": {
                    "dev-master": "3.0-dev"
                }
            },
            "autoload": {
                "psr-4": {
                    "GuzzleHttp\\Stream\\": "src/"
                }
            },
            "notification-url": "https://packagist.org/downloads/",
            "license": [
                "MIT"
            ],
            "authors": [
                {
                    "name": "Michael Dowling",
                    "email": "mtdowling@gmail.com",
                    "homepage": "https://github.com/mtdowling"
                }
            ],
            "description": "Provides a simple abstraction over streams of data",
            "homepage": "http://guzzlephp.org/",
            "keywords": [
                "Guzzle",
                "stream"
            ],
            "time": "2015-01-22 00:01:34"
        },
        {
            "name": "hamcrest/hamcrest-php",
            "version": "v1.2.2",
            "source": {
                "type": "git",
                "url": "https://github.com/hamcrest/hamcrest-php.git",
                "reference": "b37020aa976fa52d3de9aa904aa2522dc518f79c"
            },
            "dist": {
                "type": "zip",
                "url": "https://api.github.com/repos/hamcrest/hamcrest-php/zipball/b37020aa976fa52d3de9aa904aa2522dc518f79c",
                "reference": "b37020aa976fa52d3de9aa904aa2522dc518f79c",
                "shasum": ""
            },
            "require": {
                "php": ">=5.3.2"
            },
            "replace": {
                "cordoval/hamcrest-php": "*",
                "davedevelopment/hamcrest-php": "*",
                "kodova/hamcrest-php": "*"
            },
            "require-dev": {
                "phpunit/php-file-iterator": "1.3.3",
                "satooshi/php-coveralls": "dev-master"
            },
            "type": "library",
            "autoload": {
                "classmap": [
                    "hamcrest"
                ],
                "files": [
                    "hamcrest/Hamcrest.php"
                ]
            },
            "notification-url": "https://packagist.org/downloads/",
            "license": [
                "BSD"
            ],
            "description": "This is the PHP port of Hamcrest Matchers",
            "keywords": [
                "test"
            ],
            "time": "2015-05-11 14:41:42"
        },
        {
            "name": "laracasts/testdummy",
            "version": "2.3.2",
            "source": {
                "type": "git",
                "url": "https://github.com/laracasts/TestDummy.git",
                "reference": "ba986a66b6f4a1e149355357353af3072d5521ee"
            },
            "dist": {
                "type": "zip",
                "url": "https://api.github.com/repos/laracasts/TestDummy/zipball/ba986a66b6f4a1e149355357353af3072d5521ee",
                "reference": "ba986a66b6f4a1e149355357353af3072d5521ee",
                "shasum": ""
            },
            "require": {
                "fzaninotto/faker": "~1.4",
                "illuminate/support": "~4.0|~5.0",
                "php": ">=5.4.0"
            },
            "require-dev": {
                "illuminate/database": "~4.0|~5.0",
                "phpspec/phpspec": "~2.0",
                "phpunit/phpunit": "~4.7@dev"
            },
            "type": "library",
            "autoload": {
                "psr-4": {
                    "Laracasts\\TestDummy\\": "src/"
                },
                "files": [
                    "src/functions.php"
                ]
            },
            "notification-url": "https://packagist.org/downloads/",
            "license": [
                "MIT"
            ],
            "authors": [
                {
                    "name": "Jeffrey Way",
                    "email": "jeffrey@laracasts.com"
                }
            ],
            "description": "Easy test stubs",
            "keywords": [
                "factorygirl",
                "laravel",
                "stubs",
                "testing"
            ],
            "time": "2015-04-27 15:56:12"
        },
        {
            "name": "mockery/mockery",
            "version": "0.9.4",
            "source": {
                "type": "git",
                "url": "https://github.com/padraic/mockery.git",
                "reference": "70bba85e4aabc9449626651f48b9018ede04f86b"
            },
            "dist": {
                "type": "zip",
                "url": "https://api.github.com/repos/padraic/mockery/zipball/70bba85e4aabc9449626651f48b9018ede04f86b",
                "reference": "70bba85e4aabc9449626651f48b9018ede04f86b",
                "shasum": ""
            },
            "require": {
                "hamcrest/hamcrest-php": "~1.1",
                "lib-pcre": ">=7.0",
                "php": ">=5.3.2"
            },
            "require-dev": {
                "phpunit/phpunit": "~4.0"
            },
            "type": "library",
            "extra": {
                "branch-alias": {
                    "dev-master": "0.9.x-dev"
                }
            },
            "autoload": {
                "psr-0": {
                    "Mockery": "library/"
                }
            },
            "notification-url": "https://packagist.org/downloads/",
            "license": [
                "BSD-3-Clause"
            ],
            "authors": [
                {
                    "name": "Pádraic Brady",
                    "email": "padraic.brady@gmail.com",
                    "homepage": "http://blog.astrumfutura.com"
                },
                {
                    "name": "Dave Marshall",
                    "email": "dave.marshall@atstsolutions.co.uk",
                    "homepage": "http://davedevelopment.co.uk"
                }
            ],
            "description": "Mockery is a simple yet flexible PHP mock object framework for use in unit testing with PHPUnit, PHPSpec or any other testing framework. Its core goal is to offer a test double framework with a succinct API capable of clearly defining all possible object operations and interactions using a human readable Domain Specific Language (DSL). Designed as a drop in alternative to PHPUnit's phpunit-mock-objects library, Mockery is easy to integrate with PHPUnit and can operate alongside phpunit-mock-objects without the World ending.",
            "homepage": "http://github.com/padraic/mockery",
            "keywords": [
                "BDD",
                "TDD",
                "library",
                "mock",
                "mock objects",
                "mockery",
                "stub",
                "test",
                "test double",
                "testing"
            ],
            "time": "2015-04-02 19:54:00"
        },
        {
            "name": "phpdocumentor/reflection-docblock",
            "version": "dev-master",
            "source": {
                "type": "git",
                "url": "https://github.com/phpDocumentor/ReflectionDocBlock.git",
                "reference": "ae15da2ce234d3ffe5d7fafcdad19c7f1acf3568"
            },
            "dist": {
                "type": "zip",
                "url": "https://api.github.com/repos/phpDocumentor/ReflectionDocBlock/zipball/ae15da2ce234d3ffe5d7fafcdad19c7f1acf3568",
                "reference": "ae15da2ce234d3ffe5d7fafcdad19c7f1acf3568",
                "shasum": ""
            },
            "require": {
                "php": ">=5.3.3"
            },
            "require-dev": {
                "phpunit/phpunit": "~4.0"
            },
            "suggest": {
                "erusev/parsedown": "~1.0",
                "league/commonmark": "*"
            },
            "type": "library",
            "extra": {
                "branch-alias": {
                    "dev-master": "2.0.x-dev"
                }
            },
            "autoload": {
                "psr-0": {
                    "phpDocumentor": [
                        "src/"
                    ]
                }
            },
            "notification-url": "https://packagist.org/downloads/",
            "license": [
                "MIT"
            ],
            "authors": [
                {
                    "name": "Mike van Riel",
                    "email": "mike.vanriel@naenius.com"
                }
            ],
            "time": "2015-05-12 07:21:12"
        },
        {
            "name": "phpspec/prophecy",
            "version": "dev-master",
            "source": {
                "type": "git",
                "url": "https://github.com/phpspec/prophecy.git",
                "reference": "5a355f91730c845301a9e28f91c8a5053353c496"
            },
            "dist": {
                "type": "zip",
                "url": "https://api.github.com/repos/phpspec/prophecy/zipball/5a355f91730c845301a9e28f91c8a5053353c496",
<<<<<<< HEAD
                "reference": "3132b1f44c7bf2ec4c7eb2d3cb78fdeca760d373",
=======
                "reference": "5a355f91730c845301a9e28f91c8a5053353c496",
>>>>>>> 381e7a2c
                "shasum": ""
            },
            "require": {
                "doctrine/instantiator": "^1.0.2",
                "phpdocumentor/reflection-docblock": "~2.0",
                "sebastian/comparator": "~1.1"
            },
            "require-dev": {
                "phpspec/phpspec": "~2.0"
            },
            "type": "library",
            "extra": {
                "branch-alias": {
                    "dev-master": "1.4.x-dev"
                }
            },
            "autoload": {
                "psr-0": {
                    "Prophecy\\": "src/"
                }
            },
            "notification-url": "https://packagist.org/downloads/",
            "license": [
                "MIT"
            ],
            "authors": [
                {
                    "name": "Konstantin Kudryashov",
                    "email": "ever.zet@gmail.com",
                    "homepage": "http://everzet.com"
                },
                {
                    "name": "Marcello Duarte",
                    "email": "marcello.duarte@gmail.com"
                }
            ],
            "description": "Highly opinionated mocking framework for PHP 5.3+",
            "homepage": "https://github.com/phpspec/prophecy",
            "keywords": [
                "Double",
                "Dummy",
                "fake",
                "mock",
                "spy",
                "stub"
            ],
            "time": "2015-05-20 16:00:43"
        },
        {
            "name": "phpunit/php-code-coverage",
            "version": "2.1.x-dev",
            "source": {
                "type": "git",
                "url": "https://github.com/sebastianbergmann/php-code-coverage.git",
                "reference": "6b7d2094ca2a685a2cad846cb7cd7a30e8b9470f"
            },
            "dist": {
                "type": "zip",
<<<<<<< HEAD
                "url": "https://api.github.com/repos/sebastianbergmann/php-code-coverage/zipball/3ee57a4fa5c2228da154f88239a921c8d54fcedd",
                "reference": "9ef4b8cbf3e839a44a9b375d8c59e109ac7aa020",
=======
                "url": "https://api.github.com/repos/sebastianbergmann/php-code-coverage/zipball/6b7d2094ca2a685a2cad846cb7cd7a30e8b9470f",
                "reference": "6b7d2094ca2a685a2cad846cb7cd7a30e8b9470f",
>>>>>>> 381e7a2c
                "shasum": ""
            },
            "require": {
                "php": ">=5.3.3",
                "phpunit/php-file-iterator": "~1.3",
                "phpunit/php-text-template": "~1.2",
                "phpunit/php-token-stream": "~1.3",
                "sebastian/environment": "~1.0",
                "sebastian/version": "~1.0"
            },
            "require-dev": {
                "ext-xdebug": ">=2.1.4",
                "phpunit/phpunit": "~4"
            },
            "suggest": {
                "ext-dom": "*",
                "ext-xdebug": ">=2.2.1",
                "ext-xmlwriter": "*"
            },
            "type": "library",
            "extra": {
                "branch-alias": {
                    "dev-master": "2.1.x-dev"
                }
            },
            "autoload": {
                "classmap": [
                    "src/"
                ]
            },
            "notification-url": "https://packagist.org/downloads/",
            "license": [
                "BSD-3-Clause"
            ],
            "authors": [
                {
                    "name": "Sebastian Bergmann",
                    "email": "sb@sebastian-bergmann.de",
                    "role": "lead"
                }
            ],
            "description": "Library that provides collection, processing, and rendering functionality for PHP code coverage information.",
            "homepage": "https://github.com/sebastianbergmann/php-code-coverage",
            "keywords": [
                "coverage",
                "testing",
                "xunit"
            ],
            "time": "2015-06-01 07:35:26"
        },
        {
            "name": "phpunit/php-file-iterator",
            "version": "dev-master",
            "source": {
                "type": "git",
                "url": "https://github.com/sebastianbergmann/php-file-iterator.git",
                "reference": "a923bb15680d0089e2316f7a4af8f437046e96bb"
            },
            "dist": {
                "type": "zip",
                "url": "https://api.github.com/repos/sebastianbergmann/php-file-iterator/zipball/a923bb15680d0089e2316f7a4af8f437046e96bb",
                "reference": "a923bb15680d0089e2316f7a4af8f437046e96bb",
                "shasum": ""
            },
            "require": {
                "php": ">=5.3.3"
            },
            "type": "library",
            "extra": {
                "branch-alias": {
                    "dev-master": "1.4.x-dev"
                }
            },
            "autoload": {
                "classmap": [
                    "src/"
                ]
            },
            "notification-url": "https://packagist.org/downloads/",
            "license": [
                "BSD-3-Clause"
            ],
            "authors": [
                {
                    "name": "Sebastian Bergmann",
                    "email": "sb@sebastian-bergmann.de",
                    "role": "lead"
                }
            ],
            "description": "FilterIterator implementation that filters files based on a list of suffixes.",
            "homepage": "https://github.com/sebastianbergmann/php-file-iterator/",
            "keywords": [
                "filesystem",
                "iterator"
            ],
            "time": "2015-04-02 05:19:05"
        },
        {
            "name": "phpunit/php-text-template",
            "version": "1.2.0",
            "source": {
                "type": "git",
                "url": "https://github.com/sebastianbergmann/php-text-template.git",
                "reference": "206dfefc0ffe9cebf65c413e3d0e809c82fbf00a"
            },
            "dist": {
                "type": "zip",
                "url": "https://api.github.com/repos/sebastianbergmann/php-text-template/zipball/206dfefc0ffe9cebf65c413e3d0e809c82fbf00a",
                "reference": "206dfefc0ffe9cebf65c413e3d0e809c82fbf00a",
                "shasum": ""
            },
            "require": {
                "php": ">=5.3.3"
            },
            "type": "library",
            "autoload": {
                "classmap": [
                    "Text/"
                ]
            },
            "notification-url": "https://packagist.org/downloads/",
            "include-path": [
                ""
            ],
            "license": [
                "BSD-3-Clause"
            ],
            "authors": [
                {
                    "name": "Sebastian Bergmann",
                    "email": "sb@sebastian-bergmann.de",
                    "role": "lead"
                }
            ],
            "description": "Simple template engine.",
            "homepage": "https://github.com/sebastianbergmann/php-text-template/",
            "keywords": [
                "template"
            ],
            "time": "2014-01-30 17:20:04"
        },
        {
            "name": "phpunit/php-timer",
            "version": "1.0.5",
            "source": {
                "type": "git",
                "url": "https://github.com/sebastianbergmann/php-timer.git",
                "reference": "19689d4354b295ee3d8c54b4f42c3efb69cbc17c"
            },
            "dist": {
                "type": "zip",
                "url": "https://api.github.com/repos/sebastianbergmann/php-timer/zipball/19689d4354b295ee3d8c54b4f42c3efb69cbc17c",
                "reference": "19689d4354b295ee3d8c54b4f42c3efb69cbc17c",
                "shasum": ""
            },
            "require": {
                "php": ">=5.3.3"
            },
            "type": "library",
            "autoload": {
                "classmap": [
                    "PHP/"
                ]
            },
            "notification-url": "https://packagist.org/downloads/",
            "include-path": [
                ""
            ],
            "license": [
                "BSD-3-Clause"
            ],
            "authors": [
                {
                    "name": "Sebastian Bergmann",
                    "email": "sb@sebastian-bergmann.de",
                    "role": "lead"
                }
            ],
            "description": "Utility class for timing",
            "homepage": "https://github.com/sebastianbergmann/php-timer/",
            "keywords": [
                "timer"
            ],
            "time": "2013-08-02 07:42:54"
        },
        {
            "name": "phpunit/php-token-stream",
            "version": "dev-master",
            "source": {
                "type": "git",
                "url": "https://github.com/sebastianbergmann/php-token-stream.git",
                "reference": "eab81d02569310739373308137284e0158424330"
            },
            "dist": {
                "type": "zip",
                "url": "https://api.github.com/repos/sebastianbergmann/php-token-stream/zipball/eab81d02569310739373308137284e0158424330",
                "reference": "eab81d02569310739373308137284e0158424330",
                "shasum": ""
            },
            "require": {
                "ext-tokenizer": "*",
                "php": ">=5.3.3"
            },
            "require-dev": {
                "phpunit/phpunit": "~4.2"
            },
            "type": "library",
            "extra": {
                "branch-alias": {
                    "dev-master": "1.4-dev"
                }
            },
            "autoload": {
                "classmap": [
                    "src/"
                ]
            },
            "notification-url": "https://packagist.org/downloads/",
            "license": [
                "BSD-3-Clause"
            ],
            "authors": [
                {
                    "name": "Sebastian Bergmann",
                    "email": "sebastian@phpunit.de"
                }
            ],
            "description": "Wrapper around PHP's tokenizer extension.",
            "homepage": "https://github.com/sebastianbergmann/php-token-stream/",
            "keywords": [
                "tokenizer"
            ],
            "time": "2015-04-08 04:46:07"
        },
        {
            "name": "phpunit/phpunit",
            "version": "4.6.x-dev",
            "source": {
                "type": "git",
                "url": "https://github.com/sebastianbergmann/phpunit.git",
                "reference": "816d12536a7a032adc3b68737f82cfbbf98b79c1"
            },
            "dist": {
                "type": "zip",
<<<<<<< HEAD
                "url": "https://api.github.com/repos/sebastianbergmann/phpunit/zipball/ce9857103d2ec224382eb30847941d8322dc5570",
                "reference": "3afe303d873a4d64c62ef84de491b97b006fbdac",
=======
                "url": "https://api.github.com/repos/sebastianbergmann/phpunit/zipball/816d12536a7a032adc3b68737f82cfbbf98b79c1",
                "reference": "816d12536a7a032adc3b68737f82cfbbf98b79c1",
>>>>>>> 381e7a2c
                "shasum": ""
            },
            "require": {
                "ext-dom": "*",
                "ext-json": "*",
                "ext-pcre": "*",
                "ext-reflection": "*",
                "ext-spl": "*",
                "php": ">=5.3.3",
                "phpspec/prophecy": "~1.3,>=1.3.1",
                "phpunit/php-code-coverage": "~2.0,>=2.0.11",
                "phpunit/php-file-iterator": "~1.4",
                "phpunit/php-text-template": "~1.2",
                "phpunit/php-timer": "~1.0",
                "phpunit/phpunit-mock-objects": "~2.3",
                "sebastian/comparator": "~1.1",
                "sebastian/diff": "~1.2",
                "sebastian/environment": "~1.2",
                "sebastian/exporter": "~1.2",
                "sebastian/global-state": "~1.0",
                "sebastian/version": "~1.0",
                "symfony/yaml": "~2.1|~3.0"
            },
            "suggest": {
                "phpunit/php-invoker": "~1.1"
            },
            "bin": [
                "phpunit"
            ],
            "type": "library",
            "extra": {
                "branch-alias": {
                    "dev-master": "4.6.x-dev"
                }
            },
            "autoload": {
                "classmap": [
                    "src/"
                ]
            },
            "notification-url": "https://packagist.org/downloads/",
            "license": [
                "BSD-3-Clause"
            ],
            "authors": [
                {
                    "name": "Sebastian Bergmann",
                    "email": "sebastian@phpunit.de",
                    "role": "lead"
                }
            ],
            "description": "The PHP Unit Testing framework.",
            "homepage": "https://phpunit.de/",
            "keywords": [
                "phpunit",
                "testing",
                "xunit"
            ],
            "time": "2015-05-29 06:00:03"
        },
        {
            "name": "phpunit/phpunit-mock-objects",
            "version": "dev-master",
            "source": {
                "type": "git",
                "url": "https://github.com/sebastianbergmann/phpunit-mock-objects.git",
                "reference": "253c005852591fd547fc18cd5b7b43a1ec82d8f7"
            },
            "dist": {
                "type": "zip",
                "url": "https://api.github.com/repos/sebastianbergmann/phpunit-mock-objects/zipball/253c005852591fd547fc18cd5b7b43a1ec82d8f7",
<<<<<<< HEAD
                "reference": "74ffb87f527f24616f72460e54b595f508dccb5c",
=======
                "reference": "253c005852591fd547fc18cd5b7b43a1ec82d8f7",
>>>>>>> 381e7a2c
                "shasum": ""
            },
            "require": {
                "doctrine/instantiator": "~1.0,>=1.0.2",
                "php": ">=5.3.3",
                "phpunit/php-text-template": "~1.2"
            },
            "require-dev": {
                "phpunit/phpunit": "~4.4"
            },
            "suggest": {
                "ext-soap": "*"
            },
            "type": "library",
            "extra": {
                "branch-alias": {
                    "dev-master": "2.3.x-dev"
                }
            },
            "autoload": {
                "classmap": [
                    "src/"
                ]
            },
            "notification-url": "https://packagist.org/downloads/",
            "license": [
                "BSD-3-Clause"
            ],
            "authors": [
                {
                    "name": "Sebastian Bergmann",
                    "email": "sb@sebastian-bergmann.de",
                    "role": "lead"
                }
            ],
            "description": "Mock Object library for PHPUnit",
            "homepage": "https://github.com/sebastianbergmann/phpunit-mock-objects/",
            "keywords": [
                "mock",
                "xunit"
            ],
            "time": "2015-05-29 05:19:18"
        },
        {
            "name": "react/promise",
            "version": "v2.2.0",
            "source": {
                "type": "git",
                "url": "https://github.com/reactphp/promise.git",
                "reference": "365fcee430dfa4ace1fbc75737ca60ceea7eeeef"
            },
            "dist": {
                "type": "zip",
                "url": "https://api.github.com/repos/reactphp/promise/zipball/365fcee430dfa4ace1fbc75737ca60ceea7eeeef",
                "reference": "365fcee430dfa4ace1fbc75737ca60ceea7eeeef",
                "shasum": ""
            },
            "require": {
                "php": ">=5.4.0"
            },
            "type": "library",
            "extra": {
                "branch-alias": {
                    "dev-master": "2.0-dev"
                }
            },
            "autoload": {
                "psr-4": {
                    "React\\Promise\\": "src/"
                },
                "files": [
                    "src/functions_include.php"
                ]
            },
            "notification-url": "https://packagist.org/downloads/",
            "license": [
                "MIT"
            ],
            "authors": [
                {
                    "name": "Jan Sorgalla",
                    "email": "jsorgalla@googlemail.com"
                }
            ],
            "description": "A lightweight implementation of CommonJS Promises/A for PHP",
            "time": "2014-12-30 13:32:42"
        },
        {
            "name": "sebastian/comparator",
            "version": "dev-master",
            "source": {
                "type": "git",
                "url": "https://github.com/sebastianbergmann/comparator.git",
                "reference": "1dd8869519a225f7f2b9eb663e225298fade819e"
            },
            "dist": {
                "type": "zip",
                "url": "https://api.github.com/repos/sebastianbergmann/comparator/zipball/1dd8869519a225f7f2b9eb663e225298fade819e",
                "reference": "1dd8869519a225f7f2b9eb663e225298fade819e",
                "shasum": ""
            },
            "require": {
                "php": ">=5.3.3",
                "sebastian/diff": "~1.2",
                "sebastian/exporter": "~1.2"
            },
            "require-dev": {
                "phpunit/phpunit": "~4.4"
            },
            "type": "library",
            "extra": {
                "branch-alias": {
                    "dev-master": "1.1.x-dev"
                }
            },
            "autoload": {
                "classmap": [
                    "src/"
                ]
            },
            "notification-url": "https://packagist.org/downloads/",
            "license": [
                "BSD-3-Clause"
            ],
            "authors": [
                {
                    "name": "Jeff Welch",
                    "email": "whatthejeff@gmail.com"
                },
                {
                    "name": "Volker Dusch",
                    "email": "github@wallbash.com"
                },
                {
                    "name": "Bernhard Schussek",
                    "email": "bschussek@2bepublished.at"
                },
                {
                    "name": "Sebastian Bergmann",
                    "email": "sebastian@phpunit.de"
                }
            ],
            "description": "Provides the functionality to compare PHP values for equality",
            "homepage": "http://www.github.com/sebastianbergmann/comparator",
            "keywords": [
                "comparator",
                "compare",
                "equality"
            ],
            "time": "2015-01-29 16:28:08"
        },
        {
            "name": "sebastian/diff",
            "version": "dev-master",
            "source": {
                "type": "git",
                "url": "https://github.com/sebastianbergmann/diff.git",
                "reference": "863df9687835c62aa423a22412d26fa2ebde3fd3"
            },
            "dist": {
                "type": "zip",
                "url": "https://api.github.com/repos/sebastianbergmann/diff/zipball/863df9687835c62aa423a22412d26fa2ebde3fd3",
                "reference": "863df9687835c62aa423a22412d26fa2ebde3fd3",
                "shasum": ""
            },
            "require": {
                "php": ">=5.3.3"
            },
            "require-dev": {
                "phpunit/phpunit": "~4.2"
            },
            "type": "library",
            "extra": {
                "branch-alias": {
                    "dev-master": "1.3-dev"
                }
            },
            "autoload": {
                "classmap": [
                    "src/"
                ]
            },
            "notification-url": "https://packagist.org/downloads/",
            "license": [
                "BSD-3-Clause"
            ],
            "authors": [
                {
                    "name": "Kore Nordmann",
                    "email": "mail@kore-nordmann.de"
                },
                {
                    "name": "Sebastian Bergmann",
                    "email": "sebastian@phpunit.de"
                }
            ],
            "description": "Diff implementation",
            "homepage": "http://www.github.com/sebastianbergmann/diff",
            "keywords": [
                "diff"
            ],
            "time": "2015-02-22 15:13:53"
        },
        {
            "name": "sebastian/environment",
            "version": "dev-master",
            "source": {
                "type": "git",
                "url": "https://github.com/sebastianbergmann/environment.git",
                "reference": "5a8c7d31914337b69923db26c4221b81ff5a196e"
            },
            "dist": {
                "type": "zip",
                "url": "https://api.github.com/repos/sebastianbergmann/environment/zipball/5a8c7d31914337b69923db26c4221b81ff5a196e",
                "reference": "5a8c7d31914337b69923db26c4221b81ff5a196e",
                "shasum": ""
            },
            "require": {
                "php": ">=5.3.3"
            },
            "require-dev": {
                "phpunit/phpunit": "~4.4"
            },
            "type": "library",
            "extra": {
                "branch-alias": {
                    "dev-master": "1.3.x-dev"
                }
            },
            "autoload": {
                "classmap": [
                    "src/"
                ]
            },
            "notification-url": "https://packagist.org/downloads/",
            "license": [
                "BSD-3-Clause"
            ],
            "authors": [
                {
                    "name": "Sebastian Bergmann",
                    "email": "sebastian@phpunit.de"
                }
            ],
            "description": "Provides functionality to handle HHVM/PHP environments",
            "homepage": "http://www.github.com/sebastianbergmann/environment",
            "keywords": [
                "Xdebug",
                "environment",
                "hhvm"
            ],
            "time": "2015-01-01 10:01:08"
        },
        {
            "name": "sebastian/exporter",
            "version": "dev-master",
            "source": {
                "type": "git",
                "url": "https://github.com/sebastianbergmann/exporter.git",
                "reference": "84839970d05254c73cde183a721c7af13aede943"
            },
            "dist": {
                "type": "zip",
                "url": "https://api.github.com/repos/sebastianbergmann/exporter/zipball/84839970d05254c73cde183a721c7af13aede943",
                "reference": "84839970d05254c73cde183a721c7af13aede943",
                "shasum": ""
            },
            "require": {
                "php": ">=5.3.3",
                "sebastian/recursion-context": "~1.0"
            },
            "require-dev": {
                "phpunit/phpunit": "~4.4"
            },
            "type": "library",
            "extra": {
                "branch-alias": {
                    "dev-master": "1.2.x-dev"
                }
            },
            "autoload": {
                "classmap": [
                    "src/"
                ]
            },
            "notification-url": "https://packagist.org/downloads/",
            "license": [
                "BSD-3-Clause"
            ],
            "authors": [
                {
                    "name": "Jeff Welch",
                    "email": "whatthejeff@gmail.com"
                },
                {
                    "name": "Volker Dusch",
                    "email": "github@wallbash.com"
                },
                {
                    "name": "Bernhard Schussek",
                    "email": "bschussek@2bepublished.at"
                },
                {
                    "name": "Sebastian Bergmann",
                    "email": "sebastian@phpunit.de"
                },
                {
                    "name": "Adam Harvey",
                    "email": "aharvey@php.net"
                }
            ],
            "description": "Provides the functionality to export PHP variables for visualization",
            "homepage": "http://www.github.com/sebastianbergmann/exporter",
            "keywords": [
                "export",
                "exporter"
            ],
            "time": "2015-01-27 07:23:06"
        },
        {
            "name": "sebastian/global-state",
            "version": "dev-master",
            "source": {
                "type": "git",
                "url": "https://github.com/sebastianbergmann/global-state.git",
                "reference": "007c441df427cf0e175372fcbb9d196bce7eb743"
            },
            "dist": {
                "type": "zip",
                "url": "https://api.github.com/repos/sebastianbergmann/global-state/zipball/007c441df427cf0e175372fcbb9d196bce7eb743",
                "reference": "007c441df427cf0e175372fcbb9d196bce7eb743",
                "shasum": ""
            },
            "require": {
                "php": ">=5.3.3"
            },
            "require-dev": {
                "phpunit/phpunit": "~4.2"
            },
            "suggest": {
                "ext-uopz": "*"
            },
            "type": "library",
            "extra": {
                "branch-alias": {
                    "dev-master": "1.0-dev"
                }
            },
            "autoload": {
                "classmap": [
                    "src/"
                ]
            },
            "notification-url": "https://packagist.org/downloads/",
            "license": [
                "BSD-3-Clause"
            ],
            "authors": [
                {
                    "name": "Sebastian Bergmann",
                    "email": "sebastian@phpunit.de"
                }
            ],
            "description": "Snapshotting of global state",
            "homepage": "http://www.github.com/sebastianbergmann/global-state",
            "keywords": [
                "global state"
            ],
            "time": "2015-01-20 04:09:31"
        },
        {
            "name": "sebastian/recursion-context",
            "version": "dev-master",
            "source": {
                "type": "git",
                "url": "https://github.com/sebastianbergmann/recursion-context.git",
                "reference": "3989662bbb30a29d20d9faa04a846af79b276252"
            },
            "dist": {
                "type": "zip",
                "url": "https://api.github.com/repos/sebastianbergmann/recursion-context/zipball/3989662bbb30a29d20d9faa04a846af79b276252",
                "reference": "3989662bbb30a29d20d9faa04a846af79b276252",
                "shasum": ""
            },
            "require": {
                "php": ">=5.3.3"
            },
            "require-dev": {
                "phpunit/phpunit": "~4.4"
            },
            "type": "library",
            "extra": {
                "branch-alias": {
                    "dev-master": "1.0.x-dev"
                }
            },
            "autoload": {
                "classmap": [
                    "src/"
                ]
            },
            "notification-url": "https://packagist.org/downloads/",
            "license": [
                "BSD-3-Clause"
            ],
            "authors": [
                {
                    "name": "Jeff Welch",
                    "email": "whatthejeff@gmail.com"
                },
                {
                    "name": "Sebastian Bergmann",
                    "email": "sebastian@phpunit.de"
                },
                {
                    "name": "Adam Harvey",
                    "email": "aharvey@php.net"
                }
            ],
            "description": "Provides functionality to recursively process PHP variables",
            "homepage": "http://www.github.com/sebastianbergmann/recursion-context",
            "time": "2015-01-24 09:48:32"
        },
        {
            "name": "sebastian/version",
            "version": "1.0.5",
            "source": {
                "type": "git",
                "url": "https://github.com/sebastianbergmann/version.git",
                "reference": "ab931d46cd0d3204a91e1b9a40c4bc13032b58e4"
            },
            "dist": {
                "type": "zip",
                "url": "https://api.github.com/repos/sebastianbergmann/version/zipball/ab931d46cd0d3204a91e1b9a40c4bc13032b58e4",
                "reference": "ab931d46cd0d3204a91e1b9a40c4bc13032b58e4",
                "shasum": ""
            },
            "type": "library",
            "autoload": {
                "classmap": [
                    "src/"
                ]
            },
            "notification-url": "https://packagist.org/downloads/",
            "license": [
                "BSD-3-Clause"
            ],
            "authors": [
                {
                    "name": "Sebastian Bergmann",
                    "email": "sebastian@phpunit.de",
                    "role": "lead"
                }
            ],
            "description": "Library that helps with managing the version number of Git-hosted PHP projects",
            "homepage": "https://github.com/sebastianbergmann/version",
            "time": "2015-02-24 06:35:25"
        },
        {
            "name": "squizlabs/php_codesniffer",
            "version": "2.3.2",
            "source": {
                "type": "git",
                "url": "https://github.com/squizlabs/PHP_CodeSniffer.git",
                "reference": "e96d8579fbed0c95ecf2a0501ec4f307a4aa6404"
            },
            "dist": {
                "type": "zip",
                "url": "https://api.github.com/repos/squizlabs/PHP_CodeSniffer/zipball/e96d8579fbed0c95ecf2a0501ec4f307a4aa6404",
                "reference": "e96d8579fbed0c95ecf2a0501ec4f307a4aa6404",
                "shasum": ""
            },
            "require": {
                "ext-tokenizer": "*",
                "ext-xmlwriter": "*",
                "php": ">=5.1.2"
            },
            "bin": [
                "scripts/phpcs",
                "scripts/phpcbf"
            ],
            "type": "library",
            "extra": {
                "branch-alias": {
                    "dev-master": "2.0.x-dev"
                }
            },
            "autoload": {
                "classmap": [
                    "CodeSniffer.php",
                    "CodeSniffer/CLI.php",
                    "CodeSniffer/Exception.php",
                    "CodeSniffer/File.php",
                    "CodeSniffer/Fixer.php",
                    "CodeSniffer/Report.php",
                    "CodeSniffer/Reporting.php",
                    "CodeSniffer/Sniff.php",
                    "CodeSniffer/Tokens.php",
                    "CodeSniffer/Reports/",
                    "CodeSniffer/Tokenizers/",
                    "CodeSniffer/DocGenerators/",
                    "CodeSniffer/Standards/AbstractPatternSniff.php",
                    "CodeSniffer/Standards/AbstractScopeSniff.php",
                    "CodeSniffer/Standards/AbstractVariableSniff.php",
                    "CodeSniffer/Standards/IncorrectPatternException.php",
                    "CodeSniffer/Standards/Generic/Sniffs/",
                    "CodeSniffer/Standards/MySource/Sniffs/",
                    "CodeSniffer/Standards/PEAR/Sniffs/",
                    "CodeSniffer/Standards/PSR1/Sniffs/",
                    "CodeSniffer/Standards/PSR2/Sniffs/",
                    "CodeSniffer/Standards/Squiz/Sniffs/",
                    "CodeSniffer/Standards/Zend/Sniffs/"
                ]
            },
            "notification-url": "https://packagist.org/downloads/",
            "license": [
                "BSD-3-Clause"
            ],
            "authors": [
                {
                    "name": "Greg Sherwood",
                    "role": "lead"
                }
            ],
            "description": "PHP_CodeSniffer tokenizes PHP, JavaScript and CSS files and detects violations of a defined set of coding standards.",
            "homepage": "http://www.squizlabs.com/php-codesniffer",
            "keywords": [
                "phpcs",
                "standards"
            ],
            "time": "2015-04-28 23:28:20"
        },
        {
            "name": "symfony/browser-kit",
            "version": "2.8.x-dev",
            "source": {
                "type": "git",
                "url": "https://github.com/symfony/BrowserKit.git",
                "reference": "491639704334283b5f1d87bb3298400f1f5cd2bf"
            },
            "dist": {
                "type": "zip",
                "url": "https://api.github.com/repos/symfony/BrowserKit/zipball/491639704334283b5f1d87bb3298400f1f5cd2bf",
                "reference": "491639704334283b5f1d87bb3298400f1f5cd2bf",
                "shasum": ""
            },
            "require": {
                "php": ">=5.3.9",
                "symfony/dom-crawler": "~2.0,>=2.0.5|~3.0.0"
            },
            "require-dev": {
                "symfony/css-selector": "~2.0,>=2.0.5|~3.0.0",
                "symfony/phpunit-bridge": "~2.7|~3.0.0",
                "symfony/process": "~2.0,>=2.0.5|~3.0.0"
            },
            "suggest": {
                "symfony/process": ""
            },
            "type": "library",
            "extra": {
                "branch-alias": {
                    "dev-master": "2.8-dev"
                }
            },
            "autoload": {
                "psr-4": {
                    "Symfony\\Component\\BrowserKit\\": ""
                }
            },
            "notification-url": "https://packagist.org/downloads/",
            "license": [
                "MIT"
            ],
            "authors": [
                {
                    "name": "Fabien Potencier",
                    "email": "fabien@symfony.com"
                },
                {
                    "name": "Symfony Community",
                    "homepage": "https://symfony.com/contributors"
                }
            ],
            "description": "Symfony BrowserKit Component",
            "homepage": "https://symfony.com",
            "time": "2015-05-12 15:16:46"
        },
        {
            "name": "symfony/console",
            "version": "2.8.x-dev",
            "source": {
                "type": "git",
                "url": "https://github.com/symfony/Console.git",
                "reference": "7e857a2b52b5833ed27d78a6b1b846bd440ee8bd"
            },
            "dist": {
                "type": "zip",
                "url": "https://api.github.com/repos/symfony/Console/zipball/7e857a2b52b5833ed27d78a6b1b846bd440ee8bd",
                "reference": "7e857a2b52b5833ed27d78a6b1b846bd440ee8bd",
                "shasum": ""
            },
            "require": {
                "php": ">=5.3.9"
            },
            "require-dev": {
                "psr/log": "~1.0",
                "symfony/event-dispatcher": "~2.1|~3.0.0",
                "symfony/phpunit-bridge": "~2.7|~3.0.0",
                "symfony/process": "~2.1|~3.0.0"
            },
            "suggest": {
                "psr/log": "For using the console logger",
                "symfony/event-dispatcher": "",
                "symfony/process": ""
            },
            "type": "library",
            "extra": {
                "branch-alias": {
                    "dev-master": "2.8-dev"
                }
            },
            "autoload": {
                "psr-4": {
                    "Symfony\\Component\\Console\\": ""
                }
            },
            "notification-url": "https://packagist.org/downloads/",
            "license": [
                "MIT"
            ],
            "authors": [
                {
                    "name": "Fabien Potencier",
                    "email": "fabien@symfony.com"
                },
                {
                    "name": "Symfony Community",
                    "homepage": "https://symfony.com/contributors"
                }
            ],
            "description": "Symfony Console Component",
            "homepage": "https://symfony.com",
            "time": "2015-05-15 14:11:12"
        },
        {
            "name": "symfony/css-selector",
            "version": "2.8.x-dev",
            "source": {
                "type": "git",
                "url": "https://github.com/symfony/CssSelector.git",
                "reference": "5b0968a01e1f6fb724ecc8b7334d662ad4c8cda6"
            },
            "dist": {
                "type": "zip",
                "url": "https://api.github.com/repos/symfony/CssSelector/zipball/5b0968a01e1f6fb724ecc8b7334d662ad4c8cda6",
                "reference": "5b0968a01e1f6fb724ecc8b7334d662ad4c8cda6",
                "shasum": ""
            },
            "require": {
                "php": ">=5.3.9"
            },
            "require-dev": {
                "symfony/phpunit-bridge": "~2.7|~3.0.0"
            },
            "type": "library",
            "extra": {
                "branch-alias": {
                    "dev-master": "2.8-dev"
                }
            },
            "autoload": {
                "psr-4": {
                    "Symfony\\Component\\CssSelector\\": ""
                }
            },
            "notification-url": "https://packagist.org/downloads/",
            "license": [
                "MIT"
            ],
            "authors": [
                {
                    "name": "Jean-François Simon",
                    "email": "jeanfrancois.simon@sensiolabs.com"
                },
                {
                    "name": "Fabien Potencier",
                    "email": "fabien@symfony.com"
                },
                {
                    "name": "Symfony Community",
                    "homepage": "https://symfony.com/contributors"
                }
            ],
            "description": "Symfony CssSelector Component",
            "homepage": "https://symfony.com",
            "time": "2015-05-15 14:11:12"
        },
        {
            "name": "symfony/dom-crawler",
            "version": "2.8.x-dev",
            "source": {
                "type": "git",
                "url": "https://github.com/symfony/DomCrawler.git",
                "reference": "3a523d1725d5835e4a7277358190e7efae7d872f"
            },
            "dist": {
                "type": "zip",
                "url": "https://api.github.com/repos/symfony/DomCrawler/zipball/3a523d1725d5835e4a7277358190e7efae7d872f",
                "reference": "3a523d1725d5835e4a7277358190e7efae7d872f",
                "shasum": ""
            },
            "require": {
                "php": ">=5.3.9"
            },
            "require-dev": {
                "symfony/css-selector": "~2.3|~3.0.0",
                "symfony/phpunit-bridge": "~2.7|~3.0.0"
            },
            "suggest": {
                "symfony/css-selector": ""
            },
            "type": "library",
            "extra": {
                "branch-alias": {
                    "dev-master": "2.8-dev"
                }
            },
            "autoload": {
                "psr-4": {
                    "Symfony\\Component\\DomCrawler\\": ""
                }
            },
            "notification-url": "https://packagist.org/downloads/",
            "license": [
                "MIT"
            ],
            "authors": [
                {
                    "name": "Fabien Potencier",
                    "email": "fabien@symfony.com"
                },
                {
                    "name": "Symfony Community",
                    "homepage": "https://symfony.com/contributors"
                }
            ],
            "description": "Symfony DomCrawler Component",
            "homepage": "https://symfony.com",
            "time": "2015-05-12 15:16:46"
        },
        {
            "name": "symfony/event-dispatcher",
            "version": "2.8.x-dev",
            "source": {
                "type": "git",
                "url": "https://github.com/symfony/EventDispatcher.git",
                "reference": "8766cebf28beac9a45b511d7dba053da9d35eb9f"
            },
            "dist": {
                "type": "zip",
                "url": "https://api.github.com/repos/symfony/EventDispatcher/zipball/8766cebf28beac9a45b511d7dba053da9d35eb9f",
                "reference": "8766cebf28beac9a45b511d7dba053da9d35eb9f",
                "shasum": ""
            },
            "require": {
                "php": ">=5.3.9"
            },
            "require-dev": {
                "psr/log": "~1.0",
                "symfony/config": "~2.0,>=2.0.5|~3.0.0",
                "symfony/dependency-injection": "~2.6|~3.0.0",
                "symfony/expression-language": "~2.6|~3.0.0",
                "symfony/phpunit-bridge": "~2.7|~3.0.0",
                "symfony/stopwatch": "~2.3|~3.0.0"
            },
            "suggest": {
                "symfony/dependency-injection": "",
                "symfony/http-kernel": ""
            },
            "type": "library",
            "extra": {
                "branch-alias": {
                    "dev-master": "2.8-dev"
                }
            },
            "autoload": {
                "psr-4": {
                    "Symfony\\Component\\EventDispatcher\\": ""
                }
            },
            "notification-url": "https://packagist.org/downloads/",
            "license": [
                "MIT"
            ],
            "authors": [
                {
                    "name": "Fabien Potencier",
                    "email": "fabien@symfony.com"
                },
                {
                    "name": "Symfony Community",
                    "homepage": "https://symfony.com/contributors"
                }
            ],
            "description": "Symfony EventDispatcher Component",
            "homepage": "https://symfony.com",
            "time": "2015-05-12 15:16:46"
        },
        {
            "name": "symfony/finder",
            "version": "2.8.x-dev",
            "source": {
                "type": "git",
                "url": "https://github.com/symfony/Finder.git",
                "reference": "fd26bdbb67bc8753884eff5767a4f1ee90e2284b"
            },
            "dist": {
                "type": "zip",
                "url": "https://api.github.com/repos/symfony/Finder/zipball/fd26bdbb67bc8753884eff5767a4f1ee90e2284b",
                "reference": "fd26bdbb67bc8753884eff5767a4f1ee90e2284b",
                "shasum": ""
            },
            "require": {
                "php": ">=5.3.9"
            },
            "require-dev": {
                "symfony/phpunit-bridge": "~2.7|~3.0.0"
            },
            "type": "library",
            "extra": {
                "branch-alias": {
                    "dev-master": "2.8-dev"
                }
            },
            "autoload": {
                "psr-4": {
                    "Symfony\\Component\\Finder\\": ""
                }
            },
            "notification-url": "https://packagist.org/downloads/",
            "license": [
                "MIT"
            ],
            "authors": [
                {
                    "name": "Fabien Potencier",
                    "email": "fabien@symfony.com"
                },
                {
                    "name": "Symfony Community",
                    "homepage": "https://symfony.com/contributors"
                }
            ],
            "description": "Symfony Finder Component",
            "homepage": "https://symfony.com",
            "time": "2015-05-15 14:11:12"
        },
        {
            "name": "symfony/yaml",
            "version": "2.8.x-dev",
            "source": {
                "type": "git",
                "url": "https://github.com/symfony/Yaml.git",
                "reference": "2396832f6f9ab2b8f62f00b5d3f2e722fc773d65"
            },
            "dist": {
                "type": "zip",
                "url": "https://api.github.com/repos/symfony/Yaml/zipball/2396832f6f9ab2b8f62f00b5d3f2e722fc773d65",
                "reference": "2396832f6f9ab2b8f62f00b5d3f2e722fc773d65",
                "shasum": ""
            },
            "require": {
                "php": ">=5.3.9"
            },
            "require-dev": {
                "symfony/phpunit-bridge": "~2.7|~3.0.0"
            },
            "type": "library",
            "extra": {
                "branch-alias": {
                    "dev-master": "2.8-dev"
                }
            },
            "autoload": {
                "psr-4": {
                    "Symfony\\Component\\Yaml\\": ""
                }
            },
            "notification-url": "https://packagist.org/downloads/",
            "license": [
                "MIT"
            ],
            "authors": [
                {
                    "name": "Fabien Potencier",
                    "email": "fabien@symfony.com"
                },
                {
                    "name": "Symfony Community",
                    "homepage": "https://symfony.com/contributors"
                }
            ],
            "description": "Symfony Yaml Component",
            "homepage": "https://symfony.com",
            "time": "2015-05-12 15:16:46"
        },
        {
            "name": "zendframework/zend-escaper",
            "version": "dev-master",
            "source": {
                "type": "git",
                "url": "https://github.com/zendframework/zend-escaper.git",
                "reference": "84e0c15195adfb3fe3efebb459defc65a1e0314d"
            },
            "dist": {
                "type": "zip",
                "url": "https://api.github.com/repos/zendframework/zend-escaper/zipball/dea2d94022ce072831d3424fbd0fd5514e81eb75",
                "reference": "84e0c15195adfb3fe3efebb459defc65a1e0314d",
                "shasum": ""
            },
            "require": {
                "php": ">=5.3.23"
            },
            "require-dev": {
                "fabpot/php-cs-fixer": "1.7.*",
                "phpunit/phpunit": "~4.0",
                "satooshi/php-coveralls": "dev-master"
            },
            "type": "library",
            "extra": {
                "branch-alias": {
                    "dev-master": "2.4-dev",
                    "dev-develop": "2.5-dev"
                }
            },
            "autoload": {
                "psr-4": {
                    "Zend\\Escaper\\": "src/"
                }
            },
            "notification-url": "https://packagist.org/downloads/",
            "license": [
                "BSD-3-Clause"
            ],
            "homepage": "https://github.com/zendframework/zend-escaper",
            "keywords": [
                "escaper",
                "zf2"
            ],
            "time": "2015-05-04 16:35:14"
        }
    ],
    "aliases": [],
    "minimum-stability": "dev",
    "stability-flags": {
        "tobscure/json-api": 20,
        "tobscure/permissible": 20,
        "oyejorge/less.php": 20,
        "intervention/image": 20,
<<<<<<< HEAD
        "psr/http-message": 20,
        "nikic/fast-route": 20
=======
        "ezyang/htmlpurifier": 20
>>>>>>> 381e7a2c
    },
    "prefer-stable": false,
    "platform": {
        "php": ">=5.4.0"
    },
    "platform-dev": []
}<|MERGE_RESOLUTION|>--- conflicted
+++ resolved
@@ -1,14 +1,10 @@
 {
     "_readme": [
         "This file locks the dependencies of your project to a known state",
-        "Read more about it at http://getcomposer.org/doc/01-basic-usage.md#composer-lock-the-lock-file",
+        "Read more about it at https://getcomposer.org/doc/01-basic-usage.md#composer-lock-the-lock-file",
         "This file is @generated automatically"
     ],
-<<<<<<< HEAD
-    "hash": "7565e9df531dc59fa898d68cf3d7d69e",
-=======
-    "hash": "7699f0af1ac08584c2a53fa6595c5d6e",
->>>>>>> 381e7a2c
+    "hash": "57202a56eaacefdff162f426710d1cb2",
     "packages": [
         {
             "name": "danielstjules/stringy",
@@ -235,16 +231,12 @@
             "source": {
                 "type": "git",
                 "url": "https://github.com/illuminate/container.git",
-                "reference": "c5a78e53ef15204469b5b072d390af9785a82d32"
+                "reference": "55b81cfeb20745e74957d7ade2773e2bc2510bef"
             },
             "dist": {
                 "type": "zip",
                 "url": "https://api.github.com/repos/illuminate/container/zipball/c5a78e53ef15204469b5b072d390af9785a82d32",
-<<<<<<< HEAD
                 "reference": "55b81cfeb20745e74957d7ade2773e2bc2510bef",
-=======
-                "reference": "c5a78e53ef15204469b5b072d390af9785a82d32",
->>>>>>> 381e7a2c
                 "shasum": ""
             },
             "require": {
@@ -274,7 +266,7 @@
             ],
             "description": "The Illuminate Container package.",
             "homepage": "http://laravel.com",
-            "time": "2015-05-29 20:16:27"
+            "time": "2015-03-25 17:06:14"
         },
         {
             "name": "illuminate/contracts",
@@ -324,17 +316,12 @@
             "source": {
                 "type": "git",
                 "url": "https://github.com/illuminate/database.git",
-                "reference": "923acfe1bba40aebec8a7324e17f3e2d48c4e91d"
-            },
-            "dist": {
-                "type": "zip",
-<<<<<<< HEAD
+                "reference": "79ebeb4c169178a24c5eb7f17db94df01c7dd04d"
+            },
+            "dist": {
+                "type": "zip",
                 "url": "https://api.github.com/repos/illuminate/database/zipball/e8933b4765aaa1b65f3f4a3638b6a0ea61b76a5a",
                 "reference": "79ebeb4c169178a24c5eb7f17db94df01c7dd04d",
-=======
-                "url": "https://api.github.com/repos/illuminate/database/zipball/923acfe1bba40aebec8a7324e17f3e2d48c4e91d",
-                "reference": "923acfe1bba40aebec8a7324e17f3e2d48c4e91d",
->>>>>>> 381e7a2c
                 "shasum": ""
             },
             "require": {
@@ -379,7 +366,7 @@
                 "orm",
                 "sql"
             ],
-            "time": "2015-05-27 15:02:58"
+            "time": "2015-05-14 14:12:37"
         },
         {
             "name": "illuminate/support",
@@ -637,16 +624,12 @@
             "source": {
                 "type": "git",
                 "url": "https://github.com/oyejorge/less.php.git",
-                "reference": "fc971e6d3eb54dff3d3eba4734ff207d37cb4e0e"
+                "reference": "b7f01fb8e86f8d77e0f5367715ec756418232e19"
             },
             "dist": {
                 "type": "zip",
                 "url": "https://api.github.com/repos/oyejorge/less.php/zipball/fc971e6d3eb54dff3d3eba4734ff207d37cb4e0e",
-<<<<<<< HEAD
                 "reference": "b7f01fb8e86f8d77e0f5367715ec756418232e19",
-=======
-                "reference": "fc971e6d3eb54dff3d3eba4734ff207d37cb4e0e",
->>>>>>> 381e7a2c
                 "shasum": ""
             },
             "require": {
@@ -692,7 +675,7 @@
                 "php",
                 "stylesheet"
             ],
-            "time": "2015-05-27 17:50:32"
+            "time": "2015-05-16 18:38:34"
         },
         {
             "name": "psr/http-message",
@@ -749,16 +732,12 @@
             "source": {
                 "type": "git",
                 "url": "https://github.com/symfony/Translation.git",
-                "reference": "ae980a18f73b88b3394510e07ed0f343f252ca4f"
+                "reference": "a0735db452c5e592cb742333a32c6634a6d1ece1"
             },
             "dist": {
                 "type": "zip",
                 "url": "https://api.github.com/repos/symfony/Translation/zipball/ae980a18f73b88b3394510e07ed0f343f252ca4f",
-<<<<<<< HEAD
                 "reference": "a0735db452c5e592cb742333a32c6634a6d1ece1",
-=======
-                "reference": "ae980a18f73b88b3394510e07ed0f343f252ca4f",
->>>>>>> 381e7a2c
                 "shasum": ""
             },
             "require": {
@@ -806,7 +785,7 @@
             ],
             "description": "Symfony Translation Component",
             "homepage": "https://symfony.com",
-            "time": "2015-05-20 09:35:10"
+            "time": "2015-05-15 14:11:12"
         },
         {
             "name": "tobscure/json-api",
@@ -814,16 +793,12 @@
             "source": {
                 "type": "git",
                 "url": "https://github.com/tobscure/json-api.git",
-                "reference": "d6c82a496289569e8907f3aa980ace407a35b45e"
+                "reference": "ec101f2b95cb3ef40489b778b01beb76c3a5c13f"
             },
             "dist": {
                 "type": "zip",
                 "url": "https://api.github.com/repos/tobscure/json-api/zipball/d6c82a496289569e8907f3aa980ace407a35b45e",
-<<<<<<< HEAD
                 "reference": "ec101f2b95cb3ef40489b778b01beb76c3a5c13f",
-=======
-                "reference": "d6c82a496289569e8907f3aa980ace407a35b45e",
->>>>>>> 381e7a2c
                 "shasum": ""
             },
             "require": {
@@ -846,7 +821,7 @@
                 }
             ],
             "description": "JSON-API responses in PHP.",
-            "time": "2015-06-01 08:23:11"
+            "time": "2015-05-07 07:23:04"
         },
         {
             "name": "tobscure/permissible",
@@ -854,16 +829,12 @@
             "source": {
                 "type": "git",
                 "url": "https://github.com/tobscure/permissible.git",
-                "reference": "0ba23dd1ed6f5372bf86fa917450cb70d08c012b"
+                "reference": "ac146ee44be5b2c4b99ad065e2cdcd51de1f7860"
             },
             "dist": {
                 "type": "zip",
                 "url": "https://api.github.com/repos/tobscure/permissible/zipball/0ba23dd1ed6f5372bf86fa917450cb70d08c012b",
-<<<<<<< HEAD
                 "reference": "ac146ee44be5b2c4b99ad065e2cdcd51de1f7860",
-=======
-                "reference": "0ba23dd1ed6f5372bf86fa917450cb70d08c012b",
->>>>>>> 381e7a2c
                 "shasum": ""
             },
             "require": {
@@ -887,7 +858,7 @@
                 }
             ],
             "description": "Powerful, flexible, relational permissions using Eloquent.",
-            "time": "2015-05-29 05:01:56"
+            "time": "2015-03-24 09:00:05"
         }
     ],
     "packages-dev": [
@@ -897,17 +868,12 @@
             "source": {
                 "type": "git",
                 "url": "https://github.com/Codeception/Codeception.git",
-                "reference": "3999c5151932c987df9e60fb3736df163259af02"
-            },
-            "dist": {
-                "type": "zip",
-<<<<<<< HEAD
+                "reference": "d3cf78c6053f3fdfa4025bfcdb713f91e3ccdbdf"
+            },
+            "dist": {
+                "type": "zip",
                 "url": "https://api.github.com/repos/Codeception/Codeception/zipball/b33bbcbf4344dbdbba86328c42fd3ef409bb286b",
                 "reference": "d3cf78c6053f3fdfa4025bfcdb713f91e3ccdbdf",
-=======
-                "url": "https://api.github.com/repos/Codeception/Codeception/zipball/3999c5151932c987df9e60fb3736df163259af02",
-                "reference": "3999c5151932c987df9e60fb3736df163259af02",
->>>>>>> 381e7a2c
                 "shasum": ""
             },
             "require": {
@@ -974,7 +940,7 @@
                 "functional testing",
                 "unit testing"
             ],
-            "time": "2015-06-01 18:13:03"
+            "time": "2015-05-16 22:10:29"
         },
         {
             "name": "codeception/mockery-module",
@@ -1161,12 +1127,12 @@
             "source": {
                 "type": "git",
                 "url": "https://github.com/guzzle/guzzle.git",
-                "reference": "28475a313d7d413a033b68d762e0db18b3aa4b02"
-            },
-            "dist": {
-                "type": "zip",
-                "url": "https://api.github.com/repos/guzzle/guzzle/zipball/28475a313d7d413a033b68d762e0db18b3aa4b02",
-                "reference": "28475a313d7d413a033b68d762e0db18b3aa4b02",
+                "reference": "fd861570a9c3c28d98f418feea1f43f6268bdfa0"
+            },
+            "dist": {
+                "type": "zip",
+                "url": "https://api.github.com/repos/guzzle/guzzle/zipball/fd861570a9c3c28d98f418feea1f43f6268bdfa0",
+                "reference": "fd861570a9c3c28d98f418feea1f43f6268bdfa0",
                 "shasum": ""
             },
             "require": {
@@ -1205,7 +1171,7 @@
                 "rest",
                 "web service"
             ],
-            "time": "2015-05-26 17:54:26"
+            "time": "2015-06-03 05:11:42"
         },
         {
             "name": "guzzlehttp/ringphp",
@@ -1218,11 +1184,7 @@
             "dist": {
                 "type": "zip",
                 "url": "https://api.github.com/repos/guzzle/RingPHP/zipball/9465032ac5d6beaa55f10923403e6e1c36018d9c",
-<<<<<<< HEAD
-                "reference": "2498ee848cd01639aecdcf3d5a257bace8665b7c",
-=======
                 "reference": "9465032ac5d6beaa55f10923403e6e1c36018d9c",
->>>>>>> 381e7a2c
                 "shasum": ""
             },
             "require": {
@@ -1529,16 +1491,12 @@
             "source": {
                 "type": "git",
                 "url": "https://github.com/phpspec/prophecy.git",
-                "reference": "5a355f91730c845301a9e28f91c8a5053353c496"
+                "reference": "3132b1f44c7bf2ec4c7eb2d3cb78fdeca760d373"
             },
             "dist": {
                 "type": "zip",
                 "url": "https://api.github.com/repos/phpspec/prophecy/zipball/5a355f91730c845301a9e28f91c8a5053353c496",
-<<<<<<< HEAD
                 "reference": "3132b1f44c7bf2ec4c7eb2d3cb78fdeca760d373",
-=======
-                "reference": "5a355f91730c845301a9e28f91c8a5053353c496",
->>>>>>> 381e7a2c
                 "shasum": ""
             },
             "require": {
@@ -1585,25 +1543,20 @@
                 "spy",
                 "stub"
             ],
-            "time": "2015-05-20 16:00:43"
+            "time": "2015-04-27 22:15:08"
         },
         {
             "name": "phpunit/php-code-coverage",
-            "version": "2.1.x-dev",
+            "version": "dev-master",
             "source": {
                 "type": "git",
                 "url": "https://github.com/sebastianbergmann/php-code-coverage.git",
-                "reference": "6b7d2094ca2a685a2cad846cb7cd7a30e8b9470f"
-            },
-            "dist": {
-                "type": "zip",
-<<<<<<< HEAD
-                "url": "https://api.github.com/repos/sebastianbergmann/php-code-coverage/zipball/3ee57a4fa5c2228da154f88239a921c8d54fcedd",
-                "reference": "9ef4b8cbf3e839a44a9b375d8c59e109ac7aa020",
-=======
-                "url": "https://api.github.com/repos/sebastianbergmann/php-code-coverage/zipball/6b7d2094ca2a685a2cad846cb7cd7a30e8b9470f",
-                "reference": "6b7d2094ca2a685a2cad846cb7cd7a30e8b9470f",
->>>>>>> 381e7a2c
+                "reference": "688b6a58acb19c1899dc887b1efb6403dc6dc0bd"
+            },
+            "dist": {
+                "type": "zip",
+                "url": "https://api.github.com/repos/sebastianbergmann/php-code-coverage/zipball/688b6a58acb19c1899dc887b1efb6403dc6dc0bd",
+                "reference": "688b6a58acb19c1899dc887b1efb6403dc6dc0bd",
                 "shasum": ""
             },
             "require": {
@@ -1626,7 +1579,7 @@
             "type": "library",
             "extra": {
                 "branch-alias": {
-                    "dev-master": "2.1.x-dev"
+                    "dev-master": "2.2.x-dev"
                 }
             },
             "autoload": {
@@ -1652,7 +1605,7 @@
                 "testing",
                 "xunit"
             ],
-            "time": "2015-06-01 07:35:26"
+            "time": "2015-06-06 08:31:47"
         },
         {
             "name": "phpunit/php-file-iterator",
@@ -1844,17 +1797,12 @@
             "source": {
                 "type": "git",
                 "url": "https://github.com/sebastianbergmann/phpunit.git",
-                "reference": "816d12536a7a032adc3b68737f82cfbbf98b79c1"
-            },
-            "dist": {
-                "type": "zip",
-<<<<<<< HEAD
+                "reference": "3afe303d873a4d64c62ef84de491b97b006fbdac"
+            },
+            "dist": {
+                "type": "zip",
                 "url": "https://api.github.com/repos/sebastianbergmann/phpunit/zipball/ce9857103d2ec224382eb30847941d8322dc5570",
                 "reference": "3afe303d873a4d64c62ef84de491b97b006fbdac",
-=======
-                "url": "https://api.github.com/repos/sebastianbergmann/phpunit/zipball/816d12536a7a032adc3b68737f82cfbbf98b79c1",
-                "reference": "816d12536a7a032adc3b68737f82cfbbf98b79c1",
->>>>>>> 381e7a2c
                 "shasum": ""
             },
             "require": {
@@ -1913,7 +1861,7 @@
                 "testing",
                 "xunit"
             ],
-            "time": "2015-05-29 06:00:03"
+            "time": "2015-04-29 15:18:52"
         },
         {
             "name": "phpunit/phpunit-mock-objects",
@@ -1921,16 +1869,12 @@
             "source": {
                 "type": "git",
                 "url": "https://github.com/sebastianbergmann/phpunit-mock-objects.git",
-                "reference": "253c005852591fd547fc18cd5b7b43a1ec82d8f7"
+                "reference": "74ffb87f527f24616f72460e54b595f508dccb5c"
             },
             "dist": {
                 "type": "zip",
                 "url": "https://api.github.com/repos/sebastianbergmann/phpunit-mock-objects/zipball/253c005852591fd547fc18cd5b7b43a1ec82d8f7",
-<<<<<<< HEAD
                 "reference": "74ffb87f527f24616f72460e54b595f508dccb5c",
-=======
-                "reference": "253c005852591fd547fc18cd5b7b43a1ec82d8f7",
->>>>>>> 381e7a2c
                 "shasum": ""
             },
             "require": {
@@ -1972,7 +1916,7 @@
                 "mock",
                 "xunit"
             ],
-            "time": "2015-05-29 05:19:18"
+            "time": "2015-04-02 05:36:41"
         },
         {
             "name": "react/promise",
@@ -2836,51 +2780,6 @@
             "description": "Symfony Yaml Component",
             "homepage": "https://symfony.com",
             "time": "2015-05-12 15:16:46"
-        },
-        {
-            "name": "zendframework/zend-escaper",
-            "version": "dev-master",
-            "source": {
-                "type": "git",
-                "url": "https://github.com/zendframework/zend-escaper.git",
-                "reference": "84e0c15195adfb3fe3efebb459defc65a1e0314d"
-            },
-            "dist": {
-                "type": "zip",
-                "url": "https://api.github.com/repos/zendframework/zend-escaper/zipball/dea2d94022ce072831d3424fbd0fd5514e81eb75",
-                "reference": "84e0c15195adfb3fe3efebb459defc65a1e0314d",
-                "shasum": ""
-            },
-            "require": {
-                "php": ">=5.3.23"
-            },
-            "require-dev": {
-                "fabpot/php-cs-fixer": "1.7.*",
-                "phpunit/phpunit": "~4.0",
-                "satooshi/php-coveralls": "dev-master"
-            },
-            "type": "library",
-            "extra": {
-                "branch-alias": {
-                    "dev-master": "2.4-dev",
-                    "dev-develop": "2.5-dev"
-                }
-            },
-            "autoload": {
-                "psr-4": {
-                    "Zend\\Escaper\\": "src/"
-                }
-            },
-            "notification-url": "https://packagist.org/downloads/",
-            "license": [
-                "BSD-3-Clause"
-            ],
-            "homepage": "https://github.com/zendframework/zend-escaper",
-            "keywords": [
-                "escaper",
-                "zf2"
-            ],
-            "time": "2015-05-04 16:35:14"
         }
     ],
     "aliases": [],
@@ -2890,14 +2789,12 @@
         "tobscure/permissible": 20,
         "oyejorge/less.php": 20,
         "intervention/image": 20,
-<<<<<<< HEAD
+        "ezyang/htmlpurifier": 20,
         "psr/http-message": 20,
         "nikic/fast-route": 20
-=======
-        "ezyang/htmlpurifier": 20
->>>>>>> 381e7a2c
     },
     "prefer-stable": false,
+    "prefer-lowest": false,
     "platform": {
         "php": ">=5.4.0"
     },
