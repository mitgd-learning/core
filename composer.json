--- conflicted
+++ resolved
@@ -15,13 +15,10 @@
         "misd/linkify": "1.1.*",
         "oyejorge/less.php": "dev-master",
         "intervention/image": "dev-master",
-<<<<<<< HEAD
+        "ezyang/htmlpurifier": "dev-master",
         "psr/http-message": "^1.0@dev",
         "nikic/fast-route": "dev-master",
         "dflydev/fig-cookies": "^1.0"
-=======
-        "ezyang/htmlpurifier": "dev-master"
->>>>>>> 381e7a2c
     },
     "require-dev": {
         "fzaninotto/faker": "1.4.0",
