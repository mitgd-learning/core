--- conflicted
+++ resolved
@@ -93,13 +93,8 @@
 
     items.add('signUp', {
       icon: 'user-plus',
-<<<<<<< HEAD
-      label: 'Sign up',
+      label: app.trans('core.admin.permissions_sign_up_label'),
       setting: () => SettingDropdown.component({
-=======
-      label: app.trans('core.admin.permissions_sign_up_label'),
-      setting: () => ConfigDropdown.component({
->>>>>>> 4725ac41
         key: 'allow_sign_up',
         options: [
           {value: '1', label: app.trans('core.admin.permissions_signup_open_button')},
@@ -126,15 +121,10 @@
       setting: () => {
         const minutes = parseInt(app.settings.allow_renaming, 10);
 
-<<<<<<< HEAD
         return SettingDropdown.component({
-          defaultLabel: minutes ? `For ${minutes} minutes` : 'Indefinitely',
-=======
-        return ConfigDropdown.component({
           defaultLabel: minutes
             ? app.trans('core.admin.permissions_allow_some_minutes_button', {count: minutes})
             : app.trans('core.admin.permissions_allow_indefinitely_button'),
->>>>>>> 4725ac41
           key: 'allow_renaming',
           options: [
             {value: '-1', label: app.trans('core.admin.permissions_allow_indefinitely_button')},
@@ -163,13 +153,10 @@
       setting: () => {
         const minutes = parseInt(app.settings.allow_post_editing, 10);
 
-<<<<<<< HEAD
         return SettingDropdown.component({
-          defaultLabel: minutes ? `For ${minutes} minutes` : 'Indefinitely',
-=======
-        return ConfigDropdown.component({
-          defaultLabel: app.trans(minutes ? 'core.admin.permissions_allow_some_minutes_button', {some: ?{minutes}} : 'core.admin.permissions_allow_indefinitely_button'),
->>>>>>> 4725ac41
+          defaultLabel: minutes
+            ? app.trans('core.admin.permissions_allow_some_minutes_button', {count: minutes})
+            : app.trans('core.admin.permissions_allow_indefinitely_button'),
           key: 'allow_post_editing',
           options: [
             {value: '-1', label: app.trans('core.admin.permissions_allow_indefinitely_button')},
